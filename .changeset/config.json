--- conflicted
+++ resolved
@@ -23,12 +23,9 @@
     "@firebase/functions-types-exp",
     "@firebase/installations-exp",
     "@firebase/installations-types-exp",
-<<<<<<< HEAD
     "@firebase/installations-compat",
-=======
     "@firebase/messaging-exp",
     "@firebase/messaging-types-exp",
->>>>>>> ba59a0f9
     "@firebase/performance-exp",
     "@firebase/performance-types-exp",
     "@firebase/remote-config-exp",
