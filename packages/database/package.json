--- conflicted
+++ resolved
@@ -23,18 +23,11 @@
   "license": "Apache-2.0",
   "peerDependencies": {},
   "dependencies": {
-<<<<<<< HEAD
-    "@firebase/database-types": "0.4.9",
-    "@firebase/logger": "0.1.32",
-    "@firebase/util": "0.2.35", 
-    "@firebase/component": "0.1.0",
-    "@firebase/auth-interop-types": "0.1.1",
-=======
     "@firebase/database-types": "0.4.10",
     "@firebase/logger": "0.1.33",
     "@firebase/util": "0.2.36",
     "@firebase/component": "0.1.1",
->>>>>>> b6235838
+    "@firebase/auth-interop-types": "0.1.1",
     "faye-websocket": "0.11.3",
     "tslib": "1.10.0"
   },
