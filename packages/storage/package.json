{
  "name": "@firebase/storage",
  "version": "0.13.2",
  "description": "",
  "author": "Firebase <firebase-support@google.com> (https://firebase.google.com/)",
  "main": "dist/index.node.cjs.js",
  "module": "dist/index.esm2017.js",
  "browser": "dist/index.esm2017.js",
  "esm5": "dist/index.esm5.js",
  "exports": {
    ".": {
      "types": "./dist/storage-public.d.ts",
      "node": {
        "import": "./dist/node-esm/index.node.esm.js",
        "default": "./dist/index.node.cjs.js"
      },
      "esm5": "./dist/index.esm5.js",
      "browser": {
        "require": "./dist/index.cjs.js",
        "import": "./dist/index.esm2017.js"
      },
      "default": "./dist/index.esm2017.js"
    },
    "./package.json": "./package.json"
  },
  "files": [
    "dist"
  ],
  "scripts": {
    "bundle": "rollup -c",
    "lint": "eslint -c .eslintrc.js '**/*.ts' --ignore-path '../../.gitignore'",
    "lint:fix": "eslint --fix -c .eslintrc.js '**/*.ts' --ignore-path '../../.gitignore'",
    "build": "rollup -c rollup.config.js && yarn api-report",
    "build:deps": "lerna run --scope @firebase/storage --include-dependencies build",
    "dev": "rollup -c -w",
    "test": "run-p --npm-path npm test:browser test:node lint",
    "test:all": "run-p --npm-path npm test:browser test:node",
    "test:ci": "node ../../scripts/run_tests_in_ci.js -s test:all",
    "test:browser:unit": "karma start --unit",
    "test:browser:integration": "karma start --integration",
    "test:browser": "karma start",
    "test:node": "TS_NODE_FILES=true TS_NODE_CACHE=NO TS_NODE_COMPILER_OPTIONS='{\"module\":\"commonjs\"}' nyc --reporter lcovonly -- mocha 'test/{,!(browser)/**/}*.test.ts' --file src/index.node.ts --config ../../config/mocharc.node.js",
    "test:debug": "karma start --browser=Chrome",
    "trusted-type-check": "tsec -p tsconfig.json --noEmit",
    "prettier": "prettier --write 'src/**/*.ts' 'test/**/*.ts'",
    "api-report": "api-extractor run --local --verbose && ts-node-script ../../repo-scripts/prune-dts/prune-dts.ts --input dist/storage-public.d.ts --output dist/storage-public.d.ts",
    "typings:public": "node ../../scripts/build/use_typings.js ./dist/storage-public.d.ts"
  },
  "license": "Apache-2.0",
  "dependencies": {
<<<<<<< HEAD
    "@firebase/util": "1.9.7",
    "@firebase/component": "0.6.8",
=======
    "@firebase/util": "1.10.0",
    "@firebase/component": "0.6.9",
    "undici": "6.19.7",
>>>>>>> 47b09132
    "tslib": "^2.1.0"
  },
  "peerDependencies": {
    "@firebase/app": "0.x"
  },
  "devDependencies": {
    "@firebase/app": "0.10.11",
    "@firebase/auth": "1.7.9",
    "rollup": "2.79.1",
    "@rollup/plugin-alias": "5.1.0",
    "@rollup/plugin-json": "4.1.0",
    "rollup-plugin-typescript2": "0.31.2",
    "typescript": "4.7.4"
  },
  "repository": {
    "directory": "packages/storage",
    "type": "git",
    "url": "git+https://github.com/firebase/firebase-js-sdk.git"
  },
  "bugs": {
    "url": "https://github.com/firebase/firebase-js-sdk/issues"
  },
  "typings": "dist/src/index.d.ts",
  "engines": {
    "node": ">=18.0.0"
  }
}<|MERGE_RESOLUTION|>--- conflicted
+++ resolved
@@ -48,14 +48,8 @@
   },
   "license": "Apache-2.0",
   "dependencies": {
-<<<<<<< HEAD
-    "@firebase/util": "1.9.7",
-    "@firebase/component": "0.6.8",
-=======
     "@firebase/util": "1.10.0",
     "@firebase/component": "0.6.9",
-    "undici": "6.19.7",
->>>>>>> 47b09132
     "tslib": "^2.1.0"
   },
   "peerDependencies": {
