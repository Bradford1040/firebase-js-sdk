--- conflicted
+++ resolved
@@ -45,11 +45,8 @@
 
 Before deploying, you may need to build the auth package:
 ```bash
-<<<<<<< HEAD
 cd auth/demo
-=======
 yarn
->>>>>>> 68369740
 yarn build:deps
 ```
 
