/**
 * @license
 * Copyright 2017 Google Inc.
 *
 * Licensed under the Apache License, Version 2.0 (the "License");
 * you may not use this file except in compliance with the License.
 * You may obtain a copy of the License at
 *
 *   http://www.apache.org/licenses/LICENSE-2.0
 *
 * Unless required by applicable law or agreed to in writing, software
 * distributed under the License is distributed on an "AS IS" BASIS,
 * WITHOUT WARRANTIES OR CONDITIONS OF ANY KIND, either express or implied.
 * See the License for the specific language governing permissions and
 * limitations under the License.
 */

/**
 * @fileoverview Tests for actioncodeurl.js.
 */

goog.provide('fireauth.ActionCodeUrlTest');

goog.require('fireauth.ActionCodeInfo');
goog.require('fireauth.ActionCodeURL');
goog.require('goog.testing.jsunit');

goog.setTestOnly();


function testActionCodeURL_success() {
  var continueUrl = 'https://www.example.com/path/to/file?a=1&b=2#c=3';
  var actionLink = 'https://www.example.com/finishSignIn?' +
      'oobCode=CODE&mode=signIn&apiKey=API_KEY&' +
      'continueUrl=' + encodeURIComponent(continueUrl) +
<<<<<<< HEAD
      '&languageCode=en&state=bla';
=======
      '&languageCode=en&tenantId=TENANT_ID&state=bla';
>>>>>>> 4ecd58ec
  var actionCodeUrl = fireauth.ActionCodeURL.parseLink(actionLink);
  assertEquals(fireauth.ActionCodeInfo.Operation.EMAIL_SIGNIN,
               actionCodeUrl['operation']);
  assertEquals('CODE', actionCodeUrl['code']);
  assertEquals('API_KEY', actionCodeUrl['apiKey']);
  // ContinueUrl should be decoded.
  assertEquals(continueUrl, actionCodeUrl['continueUrl']);
<<<<<<< HEAD
  assertEquals('en', actionCodeUrl['languageCode']);
}


function testActionCodeURL_getOperation() {
  // EMAIL_SIGNIN email action.
  var signInLink = 'https://www.example.com/finishSignIn?' +
      'oobCode=CODE&mode=signIn&apiKey=API_KEY&' +
      'languageCode=en';
  var actionCodeUrl = fireauth.ActionCodeURL.parseLink(signInLink);
  assertEquals(fireauth.ActionCodeInfo.Operation.EMAIL_SIGNIN,
               actionCodeUrl['operation']);

  // VERIFY_AND_CHANGE_EMAIL email action.
  var verifyAndChangeEmailLink = 'https://www.example.com/finishSignIn?' +
      'oobCode=CODE&mode=verifyAndChangeEmail&apiKey=API_KEY&' +
      'languageCode=en';
  actionCodeUrl = fireauth.ActionCodeURL.parseLink(verifyAndChangeEmailLink);
  assertEquals(fireauth.ActionCodeInfo.Operation.VERIFY_AND_CHANGE_EMAIL,
               actionCodeUrl['operation']);

  // VERIFY_EMAIL email action.
  var verifyEmailLink = 'https://www.example.com/finishSignIn?' +
      'oobCode=CODE&mode=verifyEmail&apiKey=API_KEY&' +
      'languageCode=en';
  actionCodeUrl = fireauth.ActionCodeURL.parseLink(verifyEmailLink);
  assertEquals(fireauth.ActionCodeInfo.Operation.VERIFY_EMAIL,
               actionCodeUrl['operation']);

  // RECOVER_EMAIL email action.
  var recoverEmailLink = 'https://www.example.com/finishSignIn?' +
      'oobCode=CODE&mode=recoverEmail&apiKey=API_KEY&' +
      'languageCode=en';
  actionCodeUrl = fireauth.ActionCodeURL.parseLink(recoverEmailLink);
  assertEquals(fireauth.ActionCodeInfo.Operation.RECOVER_EMAIL,
               actionCodeUrl['operation']);

  // PASSWORD_RESET email action.
  var resetPasswordLink = 'https://www.example.com/finishSignIn?' +
      'oobCode=CODE&mode=resetPassword&apiKey=API_KEY&' +
      'languageCode=en';
  actionCodeUrl = fireauth.ActionCodeURL.parseLink(resetPasswordLink);
  assertEquals(fireauth.ActionCodeInfo.Operation.PASSWORD_RESET,
               actionCodeUrl['operation']);

  // REVERT_SECOND_FACTOR_ADDITION email action.
  var revertSeconFactorLink = 'https://www.example.com/finishSignIn?' +
      'oobCode=CODE&mode=revertSecondFactorAddition&apiKey=API_KEY&' +
      'languageCode=en';
  actionCodeUrl = fireauth.ActionCodeURL.parseLink(revertSeconFactorLink);
  assertEquals(fireauth.ActionCodeInfo.Operation.REVERT_SECOND_FACTOR_ADDITION,
               actionCodeUrl['operation']);
}


=======
  assertEquals('TENANT_ID', actionCodeUrl['tenantId']);
  assertEquals('en', actionCodeUrl['languageCode']);
  console.log(actionLink);
}


>>>>>>> 4ecd58ec
function testActionCodeURL_success_portNumberInUrl() {
  var actionLink = 'https://www.example.com:8080/finishSignIn?' +
      'oobCode=CODE&mode=signIn&apiKey=API_KEY&state=bla';
  var actionCodeUrl = fireauth.ActionCodeURL.parseLink(actionLink);
  assertEquals(fireauth.ActionCodeInfo.Operation.EMAIL_SIGNIN,
               actionCodeUrl['operation']);
  assertEquals('CODE', actionCodeUrl['code']);
  assertEquals('API_KEY', actionCodeUrl['apiKey']);
  assertNull(actionCodeUrl['continueUrl']);
<<<<<<< HEAD
=======
  assertNull(actionCodeUrl['tenantId']);
>>>>>>> 4ecd58ec
  assertNull(actionCodeUrl['languageCode']);
}


function testActionCodeURL_success_hashParameters() {
  var actionLink = 'https://www.example.com/finishSignIn?' +
            'oobCode=CODE1&mode=signIn&apiKey=API_KEY1&state=bla' +
            '#oobCode=CODE2&mode=signIn&apiKey=API_KEY2&state=bla';
  var actionCodeUrl = fireauth.ActionCodeURL.parseLink(actionLink);
  assertEquals(fireauth.ActionCodeInfo.Operation.EMAIL_SIGNIN,
               actionCodeUrl['operation']);
  assertEquals('CODE1', actionCodeUrl['code']);
  assertEquals('API_KEY1', actionCodeUrl['apiKey']);
  assertNull(actionCodeUrl['continueUrl']);
<<<<<<< HEAD
=======
  assertNull(actionCodeUrl['tenantId']);
>>>>>>> 4ecd58ec
  assertNull(actionCodeUrl['languageCode']);
}


function testActionCodeURL_invalidLink() {
  // Missing API key, oob code and mode.
  var invalidLink1 = 'https://www.example.com/finishSignIn';
  // Invalid mode.
  var invalidLink2 = 'https://www.example.com/finishSignIn?' +
      'oobCode=CODE&mode=INVALID_MODE&apiKey=API_KEY';
  // Missing oob code.
  var invalidLink3 = 'https://www.example.com/finishSignIn?' +
      'mode=signIn&apiKey=API_KEY';
  // Missing API key.
  var invalidLink4 = 'https://www.example.com/finishSignIn?' +
      'oobCode=CODE&mode=signIn';
  // Missing mode.
  var invalidLink5 = 'https://www.example.com/finishSignIn' +
      'oobCode=CODE&apiKey=API_KEY';
  assertNull(fireauth.ActionCodeURL.parseLink(invalidLink1));
  assertNull(fireauth.ActionCodeURL.parseLink(invalidLink2));
  assertNull(fireauth.ActionCodeURL.parseLink(invalidLink3));
  assertNull(fireauth.ActionCodeURL.parseLink(invalidLink4));
  assertNull(fireauth.ActionCodeURL.parseLink(invalidLink5));
}<|MERGE_RESOLUTION|>--- conflicted
+++ resolved
@@ -33,11 +33,7 @@
   var actionLink = 'https://www.example.com/finishSignIn?' +
       'oobCode=CODE&mode=signIn&apiKey=API_KEY&' +
       'continueUrl=' + encodeURIComponent(continueUrl) +
-<<<<<<< HEAD
-      '&languageCode=en&state=bla';
-=======
       '&languageCode=en&tenantId=TENANT_ID&state=bla';
->>>>>>> 4ecd58ec
   var actionCodeUrl = fireauth.ActionCodeURL.parseLink(actionLink);
   assertEquals(fireauth.ActionCodeInfo.Operation.EMAIL_SIGNIN,
                actionCodeUrl['operation']);
@@ -45,7 +41,7 @@
   assertEquals('API_KEY', actionCodeUrl['apiKey']);
   // ContinueUrl should be decoded.
   assertEquals(continueUrl, actionCodeUrl['continueUrl']);
-<<<<<<< HEAD
+  assertEquals('TENANT_ID', actionCodeUrl['tenantId']);
   assertEquals('en', actionCodeUrl['languageCode']);
 }
 
@@ -101,14 +97,6 @@
 }
 
 
-=======
-  assertEquals('TENANT_ID', actionCodeUrl['tenantId']);
-  assertEquals('en', actionCodeUrl['languageCode']);
-  console.log(actionLink);
-}
-
-
->>>>>>> 4ecd58ec
 function testActionCodeURL_success_portNumberInUrl() {
   var actionLink = 'https://www.example.com:8080/finishSignIn?' +
       'oobCode=CODE&mode=signIn&apiKey=API_KEY&state=bla';
@@ -118,10 +106,7 @@
   assertEquals('CODE', actionCodeUrl['code']);
   assertEquals('API_KEY', actionCodeUrl['apiKey']);
   assertNull(actionCodeUrl['continueUrl']);
-<<<<<<< HEAD
-=======
   assertNull(actionCodeUrl['tenantId']);
->>>>>>> 4ecd58ec
   assertNull(actionCodeUrl['languageCode']);
 }
 
@@ -136,10 +121,7 @@
   assertEquals('CODE1', actionCodeUrl['code']);
   assertEquals('API_KEY1', actionCodeUrl['apiKey']);
   assertNull(actionCodeUrl['continueUrl']);
-<<<<<<< HEAD
-=======
   assertNull(actionCodeUrl['tenantId']);
->>>>>>> 4ecd58ec
   assertNull(actionCodeUrl['languageCode']);
 }
 
