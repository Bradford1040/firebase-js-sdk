--- conflicted
+++ resolved
@@ -29,17 +29,10 @@
     "@firebase/app-types": "0.x"
   },
   "devDependencies": {
-<<<<<<< HEAD
-    "@firebase/app": "0.6.12",
-    "@firebase/messaging": "0.7.2",
+    "@firebase/app": "0.6.13",
+    "@firebase/messaging": "0.7.3",
     "rollup": "2.33.1",
     "rollup-plugin-typescript2": "0.29.0",
-=======
-    "@firebase/app": "0.6.13",
-    "@firebase/messaging": "0.7.3",
-    "rollup": "2.29.0",
-    "rollup-plugin-typescript2": "0.27.3",
->>>>>>> fc358f6e
     "typescript": "4.0.5"
   },
   "repository": {
