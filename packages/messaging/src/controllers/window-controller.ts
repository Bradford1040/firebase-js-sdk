/* eslint-disable import/no-extraneous-dependencies */
/* eslint-disable @typescript-eslint/no-unused-vars */
/**
 * @license
 * Copyright 2017 Google LLC
 *
 * Licensed under the Apache License, Version 2.0 (the "License");
 * you may not use this file except in compliance with the License.
 * You may obtain a copy of the License at
 *
 *   http://www.apache.org/licenses/LICENSE-2.0
 *
 * Unless required by applicable law or agreed to in writing, software
 * distributed under the License is distributed on an "AS IS" BASIS,
 * WITHOUT WARRANTIES OR CONDITIONS OF ANY KIND, either express or implied.
 * See the License for the specific language governing permissions and
 * limitations under the License.
 */

import {
  CONSOLE_CAMPAIGN_ANALYTICS_ENABLED,
  CONSOLE_CAMPAIGN_ID,
  CONSOLE_CAMPAIGN_NAME,
  CONSOLE_CAMPAIGN_TIME,
  DEFAULT_SW_PATH,
  DEFAULT_SW_SCOPE,
  DEFAULT_VAPID_KEY,
  TAG
} from '../util/constants';
<<<<<<< HEAD
import {
  CompleteFn,
  ErrorFn,
  NextFn,
  Observer,
  Unsubscribe
} from '@firebase/util';
import {
  ConsoleMessageData,
  MessagePayload,
  MessagePayloadInternal,
  MessageType
} from '../interfaces/message-payload';
import { ERROR_FACTORY, ErrorCode } from '../util/errors';
import { deleteToken, getToken } from '../core/token-management';

=======
import { ERROR_FACTORY, ErrorCode } from '../util/errors';
import { InternalMessage, MessageType } from '../interfaces/internal-message';
import { NextFn, Observer, Unsubscribe } from '@firebase/util';
import { deleteToken, getToken } from '../core/token-management';

import { ConsoleMessageData } from '../interfaces/message-payload';
>>>>>>> 26767cd9
import { FirebaseApp } from '@firebase/app-types';
import { FirebaseInternalDependencies } from '../interfaces/internal-dependencies';
import { FirebaseMessaging } from '@firebase/messaging-types';
import { FirebaseService } from '@firebase/app-types/private';
<<<<<<< HEAD
import { externalizePayload } from '../helpers/externalizePayload';
=======
>>>>>>> 26767cd9
import { isConsoleMessage } from '../helpers/is-console-message';

export class WindowController implements FirebaseMessaging, FirebaseService {
  private vapidKey: string | null = null;
  private swRegistration?: ServiceWorkerRegistration;
  private onMessageCallback: NextFn<object> | Observer<object> | null = null;

  constructor(
    private readonly firebaseDependencies: FirebaseInternalDependencies
  ) {
    navigator.serviceWorker.addEventListener('message', e =>
      this.messageEventListener(e)
    );
  }

  get app(): FirebaseApp {
    return this.firebaseDependencies.app;
  }

  private async messageEventListener(event: MessageEvent): Promise<void> {
    const internalPayload = event.data as MessagePayloadInternal;

    if (!internalPayload.isFirebaseMessaging) {
      return;
    }

    if (
      this.onMessageCallback &&
      internalPayload.messageType === MessageType.PUSH_RECEIVED
    ) {
      this.onMessageCallback(externalizePayload(internalPayload));
    }

    const dataPayload = internalPayload.data;
    if (
      isConsoleMessage(dataPayload) &&
      dataPayload[CONSOLE_CAMPAIGN_ANALYTICS_ENABLED] === '1'
    ) {
      await this.logEvent(internalPayload.messageType!, dataPayload);
    }
  }

  getVapidKey(): string | null {
    return this.vapidKey;
  }

  getSwReg(): ServiceWorkerRegistration | undefined {
    return this.swRegistration;
  }

  async getToken(options?: {
    vapidKey?: string;
    serviceWorkerRegistration?: ServiceWorkerRegistration;
  }): Promise<string> {
    if (Notification.permission === 'default') {
      await Notification.requestPermission();
    }

    if (Notification.permission !== 'granted') {
      throw ERROR_FACTORY.create(ErrorCode.PERMISSION_BLOCKED);
    }

    await this.updateVapidKey(options?.vapidKey);
    await this.updateSwReg(options?.serviceWorkerRegistration);

    if (!this.swRegistration) {
      console.debug(
        TAG +
          'no sw has been provided explicitly. Attempting to find firebase-messaging-sw.js in default directory.'
      );
      await this.registerDefaultSw();
    }

    return getToken(
      this.firebaseDependencies,
      this.swRegistration!,
      this.vapidKey!
    );
  }

  async updateVapidKey(vapidKey: string | undefined): Promise<void> {
    if (!!this.vapidKey && !!vapidKey && this.vapidKey !== vapidKey) {
      console.debug(
        TAG +
          'newly provided VapidKey is different from previously stored VapidKey.  New VapidKey is overriding.'
      );
      this.vapidKey = vapidKey;
    }

    if (!this.vapidKey && !!vapidKey) {
      this.vapidKey = vapidKey;
    }

    if (!this.vapidKey && !vapidKey) {
      console.debug(
        TAG +
          'no VapidKey is provided. Using the default VapidKey. Note that Push will NOT work in Chrome without a non-default VapidKey.'
      );
      this.vapidKey = DEFAULT_VAPID_KEY;
    }
  }

  async updateSwReg(
    swRegistration: ServiceWorkerRegistration | undefined
  ): Promise<void> {
    if (!swRegistration) {
      return;
    }

    if (!(swRegistration instanceof ServiceWorkerRegistration)) {
      throw ERROR_FACTORY.create(ErrorCode.INVALID_SW_REGISTRATION);
    }

    this.swRegistration = swRegistration;
  }

  private async registerDefaultSw(): Promise<void> {
    try {
      this.swRegistration = await navigator.serviceWorker.register(
        DEFAULT_SW_PATH,
        {
          scope: DEFAULT_SW_SCOPE
        }
      );

      // The timing when browser updates sw when sw has an update is unreliable by my experiment.
      // It leads to version conflict when the SDK upgrades to a newer version in the main page, but
      // sw is stuck with the old version. For example, https://github.com/firebase/firebase-js-sdk/issues/2590
      // The following line reliably updates sw if there was an update.
      this.swRegistration.update().catch(() => {
        /* it is non blocking and we don't care if it failed */
      });
    } catch (e) {
      throw ERROR_FACTORY.create(ErrorCode.FAILED_DEFAULT_REGISTRATION, {
        browserErrorMessage: e.message
      });
    }
  }

  async deleteToken(): Promise<boolean> {
    if (!this.swRegistration) {
      await this.registerDefaultSw();
    }

    return deleteToken(this.firebaseDependencies, this.swRegistration!);
  }

  /**
   * Request permission if it is not currently granted.
   *
   * @return Resolves if the permission was granted, rejects otherwise.
   *
   * @deprecated Use Notification.requestPermission() instead.
   * https://developer.mozilla.org/en-US/docs/Web/API/Notification/requestPermission
   */
  async requestPermission(): Promise<void> {
    if (Notification.permission === 'granted') {
      return;
    }

    const permissionResult = await Notification.requestPermission();
    if (permissionResult === 'granted') {
      return;
    } else if (permissionResult === 'denied') {
      throw ERROR_FACTORY.create(ErrorCode.PERMISSION_BLOCKED);
    } else {
      throw ERROR_FACTORY.create(ErrorCode.PERMISSION_DEFAULT);
    }
  }

  usePublicVapidKey(vapidKey: string): void {
    if (this.vapidKey !== null) {
      throw ERROR_FACTORY.create(ErrorCode.USE_VAPID_KEY_AFTER_GET_TOKEN);
    }

    if (typeof vapidKey !== 'string' || vapidKey.length === 0) {
      throw ERROR_FACTORY.create(ErrorCode.INVALID_VAPID_KEY);
    }

    this.vapidKey = vapidKey;
  }

  useServiceWorker(swRegistration: ServiceWorkerRegistration): void {
    if (!(swRegistration instanceof ServiceWorkerRegistration)) {
      throw ERROR_FACTORY.create(ErrorCode.INVALID_SW_REGISTRATION);
    }

    if (this.swRegistration) {
      throw ERROR_FACTORY.create(ErrorCode.USE_SW_AFTER_GET_TOKEN);
    }

    this.swRegistration = swRegistration;
  }

  /**
   * @param nextOrObserver An observer object or a function triggered on
   * message.
   *
   * @return The unsubscribe function for the observer.
   */
<<<<<<< HEAD
  onMessage(nextOrObserver: NextFn<object> | Observer<object>, ): Unsubscribe {
    this.onMessageCallback =
      typeof nextOrObserver === 'function'
        ? nextOrObserver
        : nextOrObserver.next;
=======
  onMessage(nextOrObserver: NextFn<object> | Observer<object>): Unsubscribe {
    this.onMessageCallback = nextOrObserver;
>>>>>>> 26767cd9

    return () => {
      this.onMessageCallback = null;
    };
  }

  setBackgroundMessageHandler(): void {
    throw ERROR_FACTORY.create(ErrorCode.AVAILABLE_IN_SW);
  }

  onBackgroundMessage(
    nextOrObserver: NextFn<MessagePayload> | Observer<MessagePayload>,
    error?: ErrorFn,
    completed?: CompleteFn
  ): Unsubscribe {
    throw ERROR_FACTORY.create(ErrorCode.AVAILABLE_IN_SW);
  }

  /**
   * No-op. It was initially designed with token rotation requests from server in mind. However, the plan to implement such feature was abandoned.
   * @deprecated
   */
<<<<<<< HEAD
  onTokenRefresh(): Unsubscribe {
    return () => {};
=======
  private async getServiceWorkerRegistration(): Promise<
    ServiceWorkerRegistration
  > {
    if (!this.swRegistration) {
      try {
        this.swRegistration = await navigator.serviceWorker.register(
          DEFAULT_SW_PATH,
          {
            scope: DEFAULT_SW_SCOPE
          }
        );

        // The timing when browser updates sw when sw has an update is unreliable by my experiment.
        // It leads to version conflict when the SDK upgrades to a newer version in the main page, but
        // sw is stuck with the old version. For example, https://github.com/firebase/firebase-js-sdk/issues/2590
        // The following line reliably updates sw if there was an update.
        this.swRegistration.update().catch(() => {
          /* it is non blocking and we don't care if it failed */
        });
      } catch (e) {
        throw ERROR_FACTORY.create(ErrorCode.FAILED_DEFAULT_REGISTRATION, {
          browserErrorMessage: e.message
        });
      }
    }

    return this.swRegistration;
  }

  private async messageEventListener(event: MessageEvent): Promise<void> {
    if (!event.data?.firebaseMessaging) {
      // Not a message from FCM
      return;
    }

    const { type, payload } = (event.data as InternalMessage).firebaseMessaging;

    // onMessageCallback is either a function or observer/subscriber.
    if (this.onMessageCallback && type === MessageType.PUSH_RECEIVED) {
      if (typeof this.onMessageCallback === 'function') {
        this.onMessageCallback(payload);
      } else {
        this.onMessageCallback.next(payload);
      }
    }

    const { data } = payload;
    if (
      isConsoleMessage(data) &&
      data[CONSOLE_CAMPAIGN_ANALYTICS_ENABLED] === '1'
    ) {
      // Analytics is enabled on this message, so we should log it.
      await this.logEvent(type, data);
    }
>>>>>>> 26767cd9
  }

  private async logEvent(
    messageType: MessageType,
    data: ConsoleMessageData
  ): Promise<void> {
    const eventType = getEventType(messageType);
    const analytics = await this.firebaseDependencies.analyticsProvider.get();
    analytics.logEvent(eventType, {
      /* eslint-disable camelcase */
      message_id: data[CONSOLE_CAMPAIGN_ID],
      message_name: data[CONSOLE_CAMPAIGN_NAME],
      message_time: data[CONSOLE_CAMPAIGN_TIME],
      message_device_time: Math.floor(Date.now() / 1000)
      /* eslint-enable camelcase */
    });
  }
}

function getEventType(messageType: MessageType): string {
  switch (messageType) {
    case MessageType.NOTIFICATION_CLICKED:
      return 'notification_open';
    case MessageType.PUSH_RECEIVED:
      return 'notification_foreground';
    default:
      throw new Error();
  }
}<|MERGE_RESOLUTION|>--- conflicted
+++ resolved
@@ -27,7 +27,6 @@
   DEFAULT_VAPID_KEY,
   TAG
 } from '../util/constants';
-<<<<<<< HEAD
 import {
   CompleteFn,
   ErrorFn,
@@ -44,22 +43,11 @@
 import { ERROR_FACTORY, ErrorCode } from '../util/errors';
 import { deleteToken, getToken } from '../core/token-management';
 
-=======
-import { ERROR_FACTORY, ErrorCode } from '../util/errors';
-import { InternalMessage, MessageType } from '../interfaces/internal-message';
-import { NextFn, Observer, Unsubscribe } from '@firebase/util';
-import { deleteToken, getToken } from '../core/token-management';
-
-import { ConsoleMessageData } from '../interfaces/message-payload';
->>>>>>> 26767cd9
 import { FirebaseApp } from '@firebase/app-types';
 import { FirebaseInternalDependencies } from '../interfaces/internal-dependencies';
 import { FirebaseMessaging } from '@firebase/messaging-types';
 import { FirebaseService } from '@firebase/app-types/private';
-<<<<<<< HEAD
 import { externalizePayload } from '../helpers/externalizePayload';
-=======
->>>>>>> 26767cd9
 import { isConsoleMessage } from '../helpers/is-console-message';
 
 export class WindowController implements FirebaseMessaging, FirebaseService {
@@ -260,16 +248,8 @@
    *
    * @return The unsubscribe function for the observer.
    */
-<<<<<<< HEAD
-  onMessage(nextOrObserver: NextFn<object> | Observer<object>, ): Unsubscribe {
-    this.onMessageCallback =
-      typeof nextOrObserver === 'function'
-        ? nextOrObserver
-        : nextOrObserver.next;
-=======
   onMessage(nextOrObserver: NextFn<object> | Observer<object>): Unsubscribe {
     this.onMessageCallback = nextOrObserver;
->>>>>>> 26767cd9
 
     return () => {
       this.onMessageCallback = null;
@@ -292,65 +272,8 @@
    * No-op. It was initially designed with token rotation requests from server in mind. However, the plan to implement such feature was abandoned.
    * @deprecated
    */
-<<<<<<< HEAD
   onTokenRefresh(): Unsubscribe {
     return () => {};
-=======
-  private async getServiceWorkerRegistration(): Promise<
-    ServiceWorkerRegistration
-  > {
-    if (!this.swRegistration) {
-      try {
-        this.swRegistration = await navigator.serviceWorker.register(
-          DEFAULT_SW_PATH,
-          {
-            scope: DEFAULT_SW_SCOPE
-          }
-        );
-
-        // The timing when browser updates sw when sw has an update is unreliable by my experiment.
-        // It leads to version conflict when the SDK upgrades to a newer version in the main page, but
-        // sw is stuck with the old version. For example, https://github.com/firebase/firebase-js-sdk/issues/2590
-        // The following line reliably updates sw if there was an update.
-        this.swRegistration.update().catch(() => {
-          /* it is non blocking and we don't care if it failed */
-        });
-      } catch (e) {
-        throw ERROR_FACTORY.create(ErrorCode.FAILED_DEFAULT_REGISTRATION, {
-          browserErrorMessage: e.message
-        });
-      }
-    }
-
-    return this.swRegistration;
-  }
-
-  private async messageEventListener(event: MessageEvent): Promise<void> {
-    if (!event.data?.firebaseMessaging) {
-      // Not a message from FCM
-      return;
-    }
-
-    const { type, payload } = (event.data as InternalMessage).firebaseMessaging;
-
-    // onMessageCallback is either a function or observer/subscriber.
-    if (this.onMessageCallback && type === MessageType.PUSH_RECEIVED) {
-      if (typeof this.onMessageCallback === 'function') {
-        this.onMessageCallback(payload);
-      } else {
-        this.onMessageCallback.next(payload);
-      }
-    }
-
-    const { data } = payload;
-    if (
-      isConsoleMessage(data) &&
-      data[CONSOLE_CAMPAIGN_ANALYTICS_ENABLED] === '1'
-    ) {
-      // Analytics is enabled on this message, so we should log it.
-      await this.logEvent(type, data);
-    }
->>>>>>> 26767cd9
   }
 
   private async logEvent(
