--- conflicted
+++ resolved
@@ -1522,81 +1522,4 @@
     syncEngineImpl
   );
   return syncEngineImpl;
-<<<<<<< HEAD
-=======
-}
-
-/**
- * Loads a Firestore bundle into the SDK. The returned promise resolves when
- * the bundle finished loading.
- *
- * @param bundleReader - Bundle to load into the SDK.
- * @param task - LoadBundleTask used to update the loading progress to public API.
- */
-export function syncEngineLoadBundle(
-  syncEngine: SyncEngine,
-  bundleReader: BundleReader,
-  task: LoadBundleTask
-): void {
-  const syncEngineImpl = debugCast(syncEngine, SyncEngineImpl);
-
-  // eslint-disable-next-line @typescript-eslint/no-floating-promises
-  loadBundleImpl(syncEngineImpl, bundleReader, task).then(() => {
-    syncEngineImpl.sharedClientState.notifyBundleLoaded();
-  });
-}
-
-async function loadBundleImpl(
-  syncEngine: SyncEngineImpl,
-  reader: BundleReader,
-  task: LoadBundleTask
-): Promise<void> {
-  try {
-    const metadata = await reader.getMetadata();
-    const skip = await hasNewerBundle(syncEngine.localStore, metadata);
-    if (skip) {
-      await reader.close();
-      task._completeWith(bundleSuccessProgress(metadata));
-      return;
-    }
-
-    task._updateProgress(bundleInitialProgress(metadata));
-
-    const loader = new BundleLoader(
-      metadata,
-      syncEngine.localStore,
-      reader.serializer
-    );
-    let element = await reader.nextElement();
-    while (element) {
-      debugAssert(
-        !element.payload.metadata,
-        'Unexpected BundleMetadata element.'
-      );
-      const progress = await loader.addSizedElement(element);
-      if (progress) {
-        task._updateProgress(progress);
-      }
-
-      element = await reader.nextElement();
-    }
-
-    const result = await loader.complete();
-    // TODO(b/160876443): This currently raises snapshots with
-    // `fromCache=false` if users already listen to some queries and bundles
-    // has newer version.
-    await emitNewSnapsAndNotifyLocalStore(
-      syncEngine,
-      result.changedDocs,
-      /* remoteEvent */ undefined
-    );
-
-    // Save metadata, so loading the same bundle will skip.
-    await saveBundle(syncEngine.localStore, metadata);
-    task._completeWith(result.progress);
-  } catch (e) {
-    logWarn(LOG_TAG, `Loading bundle failed with ${e}`);
-    task._failWith(e);
-  }
->>>>>>> ddb7993d
 }