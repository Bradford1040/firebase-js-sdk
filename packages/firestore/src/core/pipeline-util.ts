/**
 * @license
 * Copyright 2024 Google LLC
 *
 * Licensed under the Apache License, Version 2.0 (the "License");
 * you may not use this file except in compliance with the License.
 * You may obtain a copy of the License at
 *
 *   http://www.apache.org/licenses/LICENSE-2.0
 *
 * Unless required by applicable law or agreed to in writing, software
 * distributed under the License is distributed on an "AS IS" BASIS,
 * WITHOUT WARRANTIES OR CONDITIONS OF ANY KIND, either express or implied.
 * See the License for the specific language governing permissions and
 * limitations under the License.
 */

import { Firestore } from '../api/database';
import {
  Constant,
  Field,
  FilterCondition,
  FirestoreFunction,
  gt,
  gte,
  lt,
  lte,
  not,
  andFunction,
  orFunction,
  Ordering,
  And,
<<<<<<< HEAD
  ListOfExprs
} from '../lite-api/expressions';
import {
  isNanValue,
  isNullValue,
  VECTOR_MAP_VECTORS_KEY
} from '../model/values';
import {
  ArrayValue as ProtoArrayValue,
  Function as ProtoFunction,
  LatLng as ProtoLatLng,
  MapValue as ProtoMapValue,
  Pipeline as ProtoPipeline,
  Timestamp as ProtoTimestamp,
  Value as ProtoValue
} from '../protos/firestore_proto_api';
import { debugAssert, fail } from '../util/assert';
import { isPlainObject } from '../util/input_validation';
=======
  lt,
  gt,
  lte,
  gte,
  eq,
  Or
} from '../lite-api/expressions';
import { Pipeline } from '../lite-api/pipeline';
import { doc } from '../lite-api/reference';
import { isNanValue, isNullValue } from '../model/values';
import { fail } from '../util/assert';
>>>>>>> fb5df426

import { Bound } from './bound';
import {
  CompositeFilter as CompositeFilterInternal,
  CompositeOperator,
  FieldFilter as FieldFilterInternal,
  Filter as FilterInternal,
  Operator
} from './filter';
<<<<<<< HEAD
import {
  AddFields,
  Aggregate,
  CollectionGroupSource,
  CollectionSource,
  DatabaseSource,
  Distinct,
  DocumentsSource,
  FindNearest,
  Limit,
  Offset,
  Select,
  Sort,
  Stage,
  Where
} from '../lite-api/stage';
import { Pipeline } from '../lite-api/pipeline';
import {
  canonifyQuery,
=======
import { Direction } from './order_by';
import {
>>>>>>> fb5df426
  isCollectionGroupQuery,
  isDocumentQuery,
  LimitType,
  Query,
<<<<<<< HEAD
  queryEquals,
  queryNormalizedOrderBy,
  stringifyQuery
} from './query';
import {
  canonifyTarget,
  Target,
  targetEquals,
  targetIsPipelineTarget
} from './target';
import { ResourcePath } from '../model/path';
import { Firestore } from '../api/database';
import { doc } from '../lite-api/reference';
import { Direction } from './order_by';
import { CorePipeline } from './pipeline_run';
import { Bound } from './bound';
=======
  queryNormalizedOrderBy
} from './query';
>>>>>>> fb5df426

/* eslint @typescript-eslint/no-explicit-any: 0 */

export function toPipelineFilterCondition(f: FilterInternal): FilterCondition {
  if (f instanceof FieldFilterInternal) {
    const field = Field.of(f.field.toString());
    if (isNanValue(f.value)) {
      if (f.op === Operator.EQUAL) {
        return andFunction(field.exists(), field.isNan());
      } else {
        return andFunction(field.exists(), not(field.isNan()));
      }
    } else if (isNullValue(f.value)) {
      if (f.op === Operator.EQUAL) {
        return andFunction(field.exists(), field.eq(null));
      } else {
        return andFunction(field.exists(), not(field.eq(null)));
      }
    } else {
      // Comparison filters
      const value = f.value;
      switch (f.op) {
        case Operator.LESS_THAN:
          return andFunction(
            field.exists(),
            field.lt(Constant._fromProto(value))
          );
        case Operator.LESS_THAN_OR_EQUAL:
          return andFunction(
            field.exists(),
            field.lte(Constant._fromProto(value))
          );
        case Operator.GREATER_THAN:
          return andFunction(
            field.exists(),
            field.gt(Constant._fromProto(value))
          );
        case Operator.GREATER_THAN_OR_EQUAL:
          return andFunction(
            field.exists(),
            field.gte(Constant._fromProto(value))
          );
        case Operator.EQUAL:
          return andFunction(
            field.exists(),
            field.eq(Constant._fromProto(value))
          );
        case Operator.NOT_EQUAL:
          return andFunction(
            field.exists(),
            field.neq(Constant._fromProto(value))
          );
        case Operator.ARRAY_CONTAINS:
          return andFunction(
            field.exists(),
            field.arrayContains(Constant._fromProto(value))
          );
        case Operator.IN: {
          const values = value?.arrayValue?.values?.map((val: any) =>
            Constant._fromProto(val)
          );
          return andFunction(field.exists(), field.eqAny(...values!));
        }
        case Operator.ARRAY_CONTAINS_ANY: {
          const values = value?.arrayValue?.values?.map((val: any) =>
            Constant._fromProto(val)
          );
          return andFunction(
            field.exists(),
            field.arrayContainsAny(...values!)
          );
        }
        case Operator.NOT_IN: {
          const values = value?.arrayValue?.values?.map((val: any) =>
            Constant._fromProto(val)
          );
          return andFunction(field.exists(), not(field.eqAny(...values!)));
        }
        default:
          fail('Unexpected operator');
      }
    }
  } else if (f instanceof CompositeFilterInternal) {
    switch (f.op) {
      case CompositeOperator.AND: {
        const conditions = f
          .getFilters()
          .map(f => toPipelineFilterCondition(f));
        return andFunction(conditions[0], ...conditions.slice(1));
      }
      case CompositeOperator.OR: {
        const conditions = f
          .getFilters()
          .map(f => toPipelineFilterCondition(f));
        return orFunction(conditions[0], ...conditions.slice(1));
      }
      default:
        fail('Unexpected operator');
    }
  }

  throw new Error(`Failed to convert filter to pipeline conditions: ${f}`);
}

function reverseOrderings(orderings: Ordering[]): Ordering[] {
  return orderings.map(
    o =>
      new Ordering(
        o.expr,
        o.direction === 'ascending' ? 'descending' : 'ascending'
      )
  );
}

export function toPipeline(query: Query, db: Firestore): Pipeline {
  let pipeline: Pipeline;
  if (isCollectionGroupQuery(query)) {
    pipeline = db.pipeline().collectionGroup(query.collectionGroup!);
  } else if (isDocumentQuery(query)) {
    pipeline = db.pipeline().documents([doc(db, query.path.canonicalString())]);
  } else {
    pipeline = db.pipeline().collection(query.path.canonicalString());
  }

  // filters
  for (const filter of query.filters) {
    pipeline = pipeline.where(toPipelineFilterCondition(filter));
  }

  // orders
  const orders = queryNormalizedOrderBy(query);
  const existsConditions = orders.map(order =>
    Field.of(order.field.canonicalString()).exists()
  );
  if (existsConditions.length > 1) {
    pipeline = pipeline.where(
      andFunction(existsConditions[0], ...existsConditions.slice(1))
    );
  } else {
    pipeline = pipeline.where(existsConditions[0]);
  }

  const orderings = orders.map(order =>
    order.dir === Direction.ASCENDING
      ? Field.of(order.field.canonicalString()).ascending()
      : Field.of(order.field.canonicalString()).descending()
  );

  if (query.limitType === LimitType.Last) {
    pipeline = pipeline.sort(...reverseOrderings(orderings));
    // cursors
    if (query.startAt !== null) {
      pipeline = pipeline.where(
        whereConditionsFromCursor(query.startAt, orderings, 'before')
      );
    }

    if (query.endAt !== null) {
      pipeline = pipeline.where(
        whereConditionsFromCursor(query.endAt, orderings, 'after')
      );
    }

    pipeline = pipeline._limit(query.limit!, true);
    pipeline = pipeline.sort(...orderings);
  } else {
    pipeline = pipeline.sort(...orderings);
    if (query.startAt !== null) {
      pipeline = pipeline.where(
        whereConditionsFromCursor(query.startAt, orderings, 'after')
      );
    }
    if (query.endAt !== null) {
      pipeline = pipeline.where(
        whereConditionsFromCursor(query.endAt, orderings, 'before')
      );
    }

    if (query.limit !== null) {
      pipeline = pipeline.limit(query.limit);
    }
  }

  return pipeline;
}

function whereConditionsFromCursor(
  bound: Bound,
  orderings: Ordering[],
  position: 'before' | 'after'
<<<<<<< HEAD
): And {
  const cursors = bound.position.map(value => Constant._fromProto(value));
  const filterFunc = position === 'before' ? lt : gt;
  const filterInclusiveFunc = position === 'before' ? lte : gte;
  const conditions = cursors.map((cursor, index) => {
    if (!!bound.inclusive && index === cursors.length - 1) {
      return filterInclusiveFunc(orderings[index].expr as Field, cursor);
    } else {
      return filterFunc(orderings[index].expr as Field, cursor);
    }
  });
  return new And(conditions);
}

export function canonifyExpr(expr: Expr): string {
  if (expr instanceof Field) {
    return `fld(${expr.fieldName()})`;
  }
  if (expr instanceof Constant) {
    // TODO(pipeline): use better alternatives than JSON.stringify
    return `cst(${JSON.stringify(expr.value)})`;
  }
  if (expr instanceof FirestoreFunction) {
    return `fn(${expr.name},[${expr.params.map(canonifyExpr).join(',')}])`;
  }
  if (expr instanceof ListOfExprs) {
    return `list([${expr.exprs.map(canonifyExpr).join(',')}])`;
  }
  throw new Error(`Unrecognized expr ${JSON.stringify(expr, null, 2)}`);
}

function canonifySortOrderings(orders: Ordering[]): string {
  return orders.map(o => `${canonifyExpr(o.expr)} ${o.direction}`).join(',');
}

function canonifyStage(stage: Stage): string {
  if (stage instanceof AddFields) {
    return `${stage.name}(${canonifyExprMap(stage.fields)})`;
  }
  if (stage instanceof Aggregate) {
    let result = `${stage.name}(${canonifyExprMap(
      stage.accumulators as unknown as Map<string, Expr>
    )})`;
    if (stage.groups.size > 0) {
      result = result + `grouping(${canonifyExprMap(stage.groups)})`;
    }
    return result;
  }
  if (stage instanceof Distinct) {
    return `${stage.name}(${canonifyExprMap(stage.groups)})`;
  }
  if (stage instanceof CollectionSource) {
    return `${stage.name}(${stage.collectionPath})`;
  }
  if (stage instanceof CollectionGroupSource) {
    return `${stage.name}(${stage.collectionId})`;
  }
  if (stage instanceof DatabaseSource) {
    return `${stage.name}()`;
  }
  if (stage instanceof DocumentsSource) {
    return `${stage.name}(${stage.docPaths.sort()})`;
  }
  if (stage instanceof Where) {
    return `${stage.name}(${canonifyExpr(stage.condition)})`;
  }
  if (stage instanceof FindNearest) {
    const vector = stage._vectorValue.value.mapValue.fields![
      VECTOR_MAP_VECTORS_KEY
    ].arrayValue?.values?.map(value => value.doubleValue);
    let result = `${stage.name}(${canonifyExpr(stage._field)},${
      stage._distanceMeasure
    },[${vector}]`;
    if (!!stage._limit) {
      result = result + `,${stage._limit}`;
    }
    if (!!stage._distanceField) {
      result = result + `,${stage._distanceField}`;
    }
    return result + ')';
  }
  if (stage instanceof Limit) {
    return `${stage.name}(${stage.limit})`;
  }
  if (stage instanceof Offset) {
    return `${stage.name}(${stage.offset})`;
  }
  if (stage instanceof Select) {
    return `${stage.name}(${canonifyExprMap(stage.projections)})`;
  }
  if (stage instanceof Sort) {
    return `${stage.name}(${canonifySortOrderings(stage.orders)})`;
  }

  throw new Error(`Unrecognized stage ${stage.name}`);
}

function canonifyExprMap(map: Map<string, Expr>): string {
  const sortedEntries = Array.from(map.entries()).sort();
  return `${sortedEntries
    .map(([key, val]) => `${key}=${canonifyExpr(val)}`)
    .join(',')}`;
}

export function canonifyPipeline(p: CorePipeline): string;
export function canonifyPipeline(p: CorePipeline): string {
  return p.stages.map(s => canonifyStage(s)).join('|');
}

// TODO(pipeline): do a proper implementation for eq.
export function pipelineEq(left: CorePipeline, right: CorePipeline): boolean {
  return canonifyPipeline(left) === canonifyPipeline(right);
}

export type PipelineFlavor = 'exact' | 'augmented' | 'keyless';

export function getPipelineFlavor(p: CorePipeline): PipelineFlavor {
  let flavor: PipelineFlavor = 'exact';
  p.stages.forEach((stage, index) => {
    if (stage.name === Distinct.name || stage.name === Aggregate.name) {
      flavor = 'keyless';
    }
    if (stage.name === Select.name && flavor === 'exact') {
      flavor = 'augmented';
    }
    // TODO(pipeline): verify the last stage is addFields, and it is added by the SDK.
    if (
      stage.name === AddFields.name &&
      index < p.stages.length - 1 &&
      flavor === 'exact'
    ) {
      flavor = 'augmented';
    }
  });

  return flavor;
}

export type PipelineSourceType =
  | 'collection'
  | 'collection_group'
  | 'database'
  | 'documents';

export function getPipelineSourceType(
  p: CorePipeline
): PipelineSourceType | 'unknown' {
  debugAssert(p.stages.length > 0, 'Pipeline must have at least one stage');
  const source = p.stages[0];

  if (
    source instanceof CollectionSource ||
    source instanceof CollectionGroupSource ||
    source instanceof DatabaseSource ||
    source instanceof DocumentsSource
  ) {
    return source.name as PipelineSourceType;
  }

  return 'unknown';
}

export function getPipelineCollection(p: CorePipeline): string | undefined {
  if (getPipelineSourceType(p) === 'collection') {
    return (p.stages[0] as CollectionSource).collectionPath;
  }
  return undefined;
}

export function getPipelineCollectionGroup(
  p: CorePipeline
): string | undefined {
  if (getPipelineSourceType(p) === 'collection_group') {
    return (p.stages[0] as CollectionGroupSource).collectionId;
  }
  return undefined;
}

export function getPipelineCollectionId(p: CorePipeline): string | undefined {
  switch (getPipelineSourceType(p)) {
    case 'collection':
      return ResourcePath.fromString(getPipelineCollection(p)!).lastSegment();
    case 'collection_group':
      return getPipelineCollectionGroup(p);
    default:
      return undefined;
  }
}

export function asCollectionPipelineAtPath(
  pipeline: CorePipeline,
  path: ResourcePath
): CorePipeline {
  const newStages = pipeline.stages.map(s => {
    if (s instanceof CollectionGroupSource) {
      return new CollectionSource(path.canonicalString());
    }

    return s;
  });

  return new CorePipeline(pipeline.serializer, newStages);
}

export function getPipelineDocuments(p: CorePipeline): string[] | undefined {
  if (getPipelineSourceType(p) === 'documents') {
    return (p.stages[0] as DocumentsSource).docPaths;
  }
  return undefined;
}

export type QueryOrPipeline = Query | CorePipeline;

export function isPipeline(q: QueryOrPipeline): q is CorePipeline {
  return q instanceof CorePipeline;
}

export function stringifyQueryOrPipeline(q: QueryOrPipeline): string {
  if (isPipeline(q)) {
    return canonifyPipeline(q);
  }

  return stringifyQuery(q);
}

export function canonifyQueryOrPipeline(q: QueryOrPipeline): string {
  if (isPipeline(q)) {
    return canonifyPipeline(q);
  }

  return canonifyQuery(q);
}

export function queryOrPipelineEqual(
  left: QueryOrPipeline,
  right: QueryOrPipeline
): boolean {
  if (left instanceof CorePipeline && right instanceof CorePipeline) {
    return pipelineEq(left, right);
  }
  if (
    (left instanceof CorePipeline && !(right instanceof CorePipeline)) ||
    (!(left instanceof CorePipeline) && right instanceof CorePipeline)
  ) {
    return false;
  }

  return queryEquals(left as Query, right as Query);
}

export type TargetOrPipeline = Target | CorePipeline;

export function canonifyTargetOrPipeline(q: TargetOrPipeline): string {
  if (targetIsPipelineTarget(q)) {
    return canonifyPipeline(q);
  }

  return canonifyTarget(q as Target);
}

export function targetOrPipelineEqual(
  left: TargetOrPipeline,
  right: TargetOrPipeline
): boolean {
  if (left instanceof CorePipeline && right instanceof CorePipeline) {
    return pipelineEq(left, right);
  }
  if (
    (left instanceof CorePipeline && !(right instanceof CorePipeline)) ||
    (!(left instanceof CorePipeline) && right instanceof CorePipeline)
  ) {
    return false;
  }

  return targetEquals(left as Target, right as Target);
}

export function pipelineHasRanges(pipeline: CorePipeline): boolean {
  return pipeline.stages.some(
    stage => stage instanceof Limit || stage instanceof Offset
  );
=======
): FilterCondition {
  const cursors = bound.position.map(value => Constant._fromProto(value));
  const filterFunc = position === 'before' ? lt : gt;
  const filterInclusiveFunc = position === 'before' ? lte : gte;

  const orConditions = [];
  for (let i = 1; i <= orderings.length; i++) {
    const cursorSubset = cursors.slice(0, i);

    const conditions = cursorSubset.map((cursor, index) => {
      if (index < cursorSubset.length - 1) {
        return eq(orderings[index].expr as Field, cursor);
      } else if (!!bound.inclusive && i === orderings.length) {
        return filterInclusiveFunc(orderings[index].expr as Field, cursor);
      } else {
        return filterFunc(orderings[index].expr as Field, cursor);
      }
    });

    if (conditions.length === 1) {
      orConditions.push(conditions[0]);
    } else {
      orConditions.push(new And(conditions));
    }
  }

  if (orConditions.length === 1) {
    return orConditions[0];
  } else {
    return new Or(orConditions);
  }
>>>>>>> fb5df426
}<|MERGE_RESOLUTION|>--- conflicted
+++ resolved
@@ -15,24 +15,26 @@
  * limitations under the License.
  */
 
-import { Firestore } from '../api/database';
 import {
   Constant,
   Field,
   FilterCondition,
   FirestoreFunction,
-  gt,
-  gte,
-  lt,
-  lte,
   not,
   andFunction,
   orFunction,
   Ordering,
   And,
-<<<<<<< HEAD
-  ListOfExprs
+  lt,
+  gt,
+  lte,
+  gte,
+  eq,
+  Or,
+  ListOfExprs,
+  Expr
 } from '../lite-api/expressions';
+import { Pipeline } from '../lite-api/pipeline';
 import {
   isNanValue,
   isNullValue,
@@ -49,21 +51,7 @@
 } from '../protos/firestore_proto_api';
 import { debugAssert, fail } from '../util/assert';
 import { isPlainObject } from '../util/input_validation';
-=======
-  lt,
-  gt,
-  lte,
-  gte,
-  eq,
-  Or
-} from '../lite-api/expressions';
-import { Pipeline } from '../lite-api/pipeline';
-import { doc } from '../lite-api/reference';
-import { isNanValue, isNullValue } from '../model/values';
-import { fail } from '../util/assert';
->>>>>>> fb5df426
-
-import { Bound } from './bound';
+
 import {
   CompositeFilter as CompositeFilterInternal,
   CompositeOperator,
@@ -71,7 +59,6 @@
   Filter as FilterInternal,
   Operator
 } from './filter';
-<<<<<<< HEAD
 import {
   AddFields,
   Aggregate,
@@ -88,18 +75,12 @@
   Stage,
   Where
 } from '../lite-api/stage';
-import { Pipeline } from '../lite-api/pipeline';
 import {
   canonifyQuery,
-=======
-import { Direction } from './order_by';
-import {
->>>>>>> fb5df426
   isCollectionGroupQuery,
   isDocumentQuery,
   LimitType,
   Query,
-<<<<<<< HEAD
   queryEquals,
   queryNormalizedOrderBy,
   stringifyQuery
@@ -116,10 +97,6 @@
 import { Direction } from './order_by';
 import { CorePipeline } from './pipeline_run';
 import { Bound } from './bound';
-=======
-  queryNormalizedOrderBy
-} from './query';
->>>>>>> fb5df426
 
 /* eslint @typescript-eslint/no-explicit-any: 0 */
 
@@ -310,19 +287,37 @@
   bound: Bound,
   orderings: Ordering[],
   position: 'before' | 'after'
-<<<<<<< HEAD
-): And {
+): FilterCondition {
   const cursors = bound.position.map(value => Constant._fromProto(value));
   const filterFunc = position === 'before' ? lt : gt;
   const filterInclusiveFunc = position === 'before' ? lte : gte;
-  const conditions = cursors.map((cursor, index) => {
-    if (!!bound.inclusive && index === cursors.length - 1) {
-      return filterInclusiveFunc(orderings[index].expr as Field, cursor);
+
+  const orConditions = [];
+  for (let i = 1; i <= orderings.length; i++) {
+    const cursorSubset = cursors.slice(0, i);
+
+    const conditions = cursorSubset.map((cursor, index) => {
+      if (index < cursorSubset.length - 1) {
+        return eq(orderings[index].expr as Field, cursor);
+      } else if (!!bound.inclusive && i === orderings.length) {
+        return filterInclusiveFunc(orderings[index].expr as Field, cursor);
+      } else {
+        return filterFunc(orderings[index].expr as Field, cursor);
+      }
+    });
+
+    if (conditions.length === 1) {
+      orConditions.push(conditions[0]);
     } else {
-      return filterFunc(orderings[index].expr as Field, cursor);
-    }
-  });
-  return new And(conditions);
+      orConditions.push(new And(conditions));
+    }
+  }
+
+  if (orConditions.length === 1) {
+    return orConditions[0];
+  } else {
+    return new Or(orConditions);
+  }
 }
 
 export function canonifyExpr(expr: Expr): string {
@@ -592,37 +587,4 @@
   return pipeline.stages.some(
     stage => stage instanceof Limit || stage instanceof Offset
   );
-=======
-): FilterCondition {
-  const cursors = bound.position.map(value => Constant._fromProto(value));
-  const filterFunc = position === 'before' ? lt : gt;
-  const filterInclusiveFunc = position === 'before' ? lte : gte;
-
-  const orConditions = [];
-  for (let i = 1; i <= orderings.length; i++) {
-    const cursorSubset = cursors.slice(0, i);
-
-    const conditions = cursorSubset.map((cursor, index) => {
-      if (index < cursorSubset.length - 1) {
-        return eq(orderings[index].expr as Field, cursor);
-      } else if (!!bound.inclusive && i === orderings.length) {
-        return filterInclusiveFunc(orderings[index].expr as Field, cursor);
-      } else {
-        return filterFunc(orderings[index].expr as Field, cursor);
-      }
-    });
-
-    if (conditions.length === 1) {
-      orConditions.push(conditions[0]);
-    } else {
-      orConditions.push(new And(conditions));
-    }
-  }
-
-  if (orConditions.length === 1) {
-    return orConditions[0];
-  } else {
-    return new Or(orConditions);
-  }
->>>>>>> fb5df426
 }