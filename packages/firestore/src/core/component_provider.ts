/**
 * @license
 * Copyright 2020 Google LLC
 *
 * Licensed under the Apache License, Version 2.0 (the "License");
 * you may not use this file except in compliance with the License.
 * You may obtain a copy of the License at
 *
 *   http://www.apache.org/licenses/LICENSE-2.0
 *
 * Unless required by applicable law or agreed to in writing, software
 * distributed under the License is distributed on an "AS IS" BASIS,
 * WITHOUT WARRANTIES OR CONDITIONS OF ANY KIND, either express or implied.
 * See the License for the specific language governing permissions and
 * limitations under the License.
 */

import {
  ClientId,
  MemorySharedClientState,
  SharedClientState,
  WebStorageSharedClientState
} from '../local/shared_client_state';
import {
  LocalStore,
  newLocalStore,
  synchronizeLastDocumentChangeReadTime
} from '../local/local_store';
import {
  applyActiveTargetsChange,
  applyBatchState,
  applyPrimaryState,
  applyTargetState,
  getActiveClients,
  newSyncEngine,
  SyncEngine,
  synchronizeWithChangedDocuments
} from './sync_engine';
import { RemoteStore } from '../remote/remote_store';
import { EventManager } from './event_manager';
import { AsyncQueue } from '../util/async_queue';
import { DatabaseId, DatabaseInfo } from './database_info';
import { Datastore, newDatastore } from '../remote/datastore';
import { User } from '../auth/user';
import { PersistenceSettings } from './firestore_client';
import { debugAssert } from '../util/assert';
import { GarbageCollectionScheduler, Persistence } from '../local/persistence';
import { Code, FirestoreError } from '../util/error';
import { OnlineStateSource } from './types';
import { LruParams, LruScheduler } from '../local/lru_garbage_collector';
import { IndexFreeQueryEngine } from '../local/index_free_query_engine';
import {
  indexedDbStoragePrefix,
  IndexedDbPersistence,
  indexedDbClearPersistence
} from '../local/indexeddb_persistence';
import {
  MemoryEagerDelegate,
  MemoryPersistence
} from '../local/memory_persistence';
import { newConnection, newConnectivityMonitor } from '../platform/connection';
import { newSerializer } from '../platform/serializer';
import { getDocument, getWindow } from '../platform/dom';
import { CredentialsProvider } from '../api/credentials';
import { Connection } from '../remote/connection';
import { JsonProtoSerializer } from '../remote/serializer';

const MEMORY_ONLY_PERSISTENCE_ERROR_MESSAGE =
  'You are using the memory-only build of Firestore. Persistence support is ' +
  'only available via the @firebase/firestore bundle or the ' +
  'firebase-firestore.js build.';

export interface ComponentConfiguration {
  asyncQueue: AsyncQueue;
  databaseInfo: DatabaseInfo;
  credentials: CredentialsProvider;
  clientId: ClientId;
  initialUser: User;
  maxConcurrentLimboResolutions: number;
  persistenceSettings: PersistenceSettings;
}

/**
 * Initializes and wires components that are needed to interface with the local
 * cache. Implementations override `initialize()` to provide all components.
 */
export interface OfflineComponentProvider {
  persistence: Persistence;
  sharedClientState: SharedClientState;
  localStore: LocalStore;
  gcScheduler: GarbageCollectionScheduler | null;

  initialize(cfg: ComponentConfiguration): Promise<void>;

  terminate(): Promise<void>;

  clearPersistence(
    databaseId: DatabaseId,
    persistenceKey: string
  ): Promise<void>;
}

/**
 * Provides all components needed for Firestore with in-memory persistence.
 * Uses EagerGC garbage collection.
 */
export class MemoryOfflineComponentProvider
  implements OfflineComponentProvider {
  persistence!: Persistence;
  sharedClientState!: SharedClientState;
  localStore!: LocalStore;
  gcScheduler!: GarbageCollectionScheduler | null;

  serializer!: JsonProtoSerializer;

  async initialize(cfg: ComponentConfiguration): Promise<void> {
    this.serializer = newSerializer(cfg.databaseInfo.databaseId);
    this.sharedClientState = this.createSharedClientState(cfg);
    this.persistence = this.createPersistence(cfg);
    await this.persistence.start();
    this.gcScheduler = this.createGarbageCollectionScheduler(cfg);
    this.localStore = this.createLocalStore(cfg);
  }

  createGarbageCollectionScheduler(
    cfg: ComponentConfiguration
  ): GarbageCollectionScheduler | null {
    return null;
  }

  createLocalStore(cfg: ComponentConfiguration): LocalStore {
    return newLocalStore(
      this.persistence,
      new IndexFreeQueryEngine(),
      cfg.initialUser,
      this.serializer
    );
  }

  createPersistence(cfg: ComponentConfiguration): Persistence {
    if (cfg.persistenceSettings.durable) {
      throw new FirestoreError(
        Code.FAILED_PRECONDITION,
        MEMORY_ONLY_PERSISTENCE_ERROR_MESSAGE
      );
    }
    return new MemoryPersistence(MemoryEagerDelegate.factory, this.serializer);
  }

  createSharedClientState(cfg: ComponentConfiguration): SharedClientState {
    return new MemorySharedClientState();
  }

  async terminate(): Promise<void> {
    if (this.gcScheduler) {
      this.gcScheduler.stop();
    }
    await this.sharedClientState.shutdown();
    await this.persistence.shutdown();
  }

  clearPersistence(
    databaseId: DatabaseId,
    persistenceKey: string
  ): Promise<void> {
    throw new FirestoreError(
      Code.FAILED_PRECONDITION,
      MEMORY_ONLY_PERSISTENCE_ERROR_MESSAGE
    );
  }
}

/**
 * Provides all components needed for Firestore with IndexedDB persistence.
 */
export class IndexedDbOfflineComponentProvider extends MemoryOfflineComponentProvider {
  persistence!: IndexedDbPersistence;
  sharedClientState!: SharedClientState;
  localStore!: LocalStore;
  gcScheduler!: GarbageCollectionScheduler | null;

<<<<<<< HEAD
  createLocalStore(cfg: ComponentConfiguration): LocalStore {
    return newLocalStore(
      this.persistence,
      new IndexFreeQueryEngine(),
      cfg.initialUser,
      this.serializer
    );
=======
  async initialize(cfg: ComponentConfiguration): Promise<void> {
    await super.initialize(cfg);
    await synchronizeLastDocumentChangeReadTime(this.localStore);
>>>>>>> 68995c24
  }

  createGarbageCollectionScheduler(
    cfg: ComponentConfiguration
  ): GarbageCollectionScheduler | null {
    const garbageCollector = this.persistence.referenceDelegate
      .garbageCollector;
    return new LruScheduler(garbageCollector, cfg.asyncQueue);
  }

  createPersistence(cfg: ComponentConfiguration): IndexedDbPersistence {
    debugAssert(
      cfg.persistenceSettings.durable,
      'Can only start durable persistence'
    );

    const persistenceKey = indexedDbStoragePrefix(
      cfg.databaseInfo.databaseId,
      cfg.databaseInfo.persistenceKey
    );
    return new IndexedDbPersistence(
      cfg.persistenceSettings.synchronizeTabs,
      persistenceKey,
      cfg.clientId,
      LruParams.withCacheSize(cfg.persistenceSettings.cacheSizeBytes),
      cfg.asyncQueue,
      getWindow(),
      getDocument(),
      this.serializer,
      this.sharedClientState,
      cfg.persistenceSettings.forceOwningTab
    );
  }

  createSharedClientState(cfg: ComponentConfiguration): SharedClientState {
    return new MemorySharedClientState();
  }

  clearPersistence(
    databaseId: DatabaseId,
    persistenceKey: string
  ): Promise<void> {
    return indexedDbClearPersistence(
      indexedDbStoragePrefix(databaseId, persistenceKey)
    );
  }
}

/**
 * Provides all components needed for Firestore with multi-tab IndexedDB
 * persistence.
 *
 * In the legacy client, this provider is used to provide both multi-tab and
 * non-multi-tab persistence since we cannot tell at build time whether
 * `synchronizeTabs` will be enabled.
 */
export class MultiTabOfflineComponentProvider extends IndexedDbOfflineComponentProvider {
  constructor(
    private readonly onlineComponentProvider: OnlineComponentProvider
  ) {
    super();
  }

  async initialize(cfg: ComponentConfiguration): Promise<void> {
    await super.initialize(cfg);

    await this.onlineComponentProvider.initialize(this, cfg);
    const syncEngine = this.onlineComponentProvider.syncEngine;

    if (this.sharedClientState instanceof WebStorageSharedClientState) {
      this.sharedClientState.syncEngine = {
        applyBatchState: applyBatchState.bind(null, syncEngine),
        applyTargetState: applyTargetState.bind(null, syncEngine),
        applyActiveTargetsChange: applyActiveTargetsChange.bind(
          null,
          syncEngine
        ),
        getActiveClients: getActiveClients.bind(null, syncEngine),
        synchronizeWithChangedDocuments: synchronizeWithChangedDocuments.bind(
          null,
          syncEngine
        )
      };
      await this.sharedClientState.start();
    }

    // NOTE: This will immediately call the listener, so we make sure to
    // set it after localStore / remoteStore are started.
    await this.persistence.setPrimaryStateListener(async isPrimary => {
      await applyPrimaryState(
        this.onlineComponentProvider.syncEngine,
        isPrimary
      );
      if (this.gcScheduler) {
        if (isPrimary && !this.gcScheduler.started) {
          this.gcScheduler.start(this.localStore);
        } else if (!isPrimary) {
          this.gcScheduler.stop();
        }
      }
    });
  }

  createSharedClientState(cfg: ComponentConfiguration): SharedClientState {
    if (
      cfg.persistenceSettings.durable &&
      cfg.persistenceSettings.synchronizeTabs
    ) {
      const window = getWindow();
      if (!WebStorageSharedClientState.isAvailable(window)) {
        throw new FirestoreError(
          Code.UNIMPLEMENTED,
          'IndexedDB persistence is only available on platforms that support LocalStorage.'
        );
      }
      const persistenceKey = indexedDbStoragePrefix(
        cfg.databaseInfo.databaseId,
        cfg.databaseInfo.persistenceKey
      );
      return new WebStorageSharedClientState(
        window,
        cfg.asyncQueue,
        persistenceKey,
        cfg.clientId,
        cfg.initialUser
      );
    }
    return new MemorySharedClientState();
  }
}

/**
 * Initializes and wires the components that are needed to interface with the
 * network.
 */
export class OnlineComponentProvider {
  protected localStore!: LocalStore;
  protected sharedClientState!: SharedClientState;
  datastore!: Datastore;
  eventManager!: EventManager;
  remoteStore!: RemoteStore;
  syncEngine!: SyncEngine;

  async initialize(
    offlineComponentProvider: OfflineComponentProvider,
    cfg: ComponentConfiguration
  ): Promise<void> {
    if (this.localStore) {
      // OnlineComponentProvider may get initialized multiple times if
      // multi-tab persistence is used.
      return;
    }

    this.localStore = offlineComponentProvider.localStore;
    this.sharedClientState = offlineComponentProvider.sharedClientState;
    this.datastore = this.createDatastore(cfg);
    const connection = await this.loadConnection(cfg);
    this.datastore.start(connection);

    this.remoteStore = this.createRemoteStore(cfg);
    this.syncEngine = this.createSyncEngine(cfg);
    this.eventManager = this.createEventManager(cfg);

    this.sharedClientState.onlineStateHandler = onlineState =>
      this.syncEngine.applyOnlineStateChange(
        onlineState,
        OnlineStateSource.SharedClientState
      );

    this.remoteStore.syncEngine = this.syncEngine;

    await this.remoteStore.start();
    await this.remoteStore.applyPrimaryState(this.syncEngine.isPrimaryClient);
  }

  protected loadConnection(cfg: ComponentConfiguration): Promise<Connection> {
    return newConnection(cfg.databaseInfo);
  }

  createEventManager(cfg: ComponentConfiguration): EventManager {
    return new EventManager(this.syncEngine);
  }

  createDatastore(cfg: ComponentConfiguration): Datastore {
    const serializer = newSerializer(cfg.databaseInfo.databaseId);
    return newDatastore(cfg.credentials, serializer);
  }

  createRemoteStore(cfg: ComponentConfiguration): RemoteStore {
    return new RemoteStore(
      this.localStore,
      this.datastore,
      cfg.asyncQueue,
      onlineState =>
        this.syncEngine.applyOnlineStateChange(
          onlineState,
          OnlineStateSource.RemoteStore
        ),
      newConnectivityMonitor()
    );
  }

  createSyncEngine(cfg: ComponentConfiguration): SyncEngine {
    return newSyncEngine(
      this.localStore,
      this.remoteStore,
      this.datastore,
      this.sharedClientState,
      cfg.initialUser,
      cfg.maxConcurrentLimboResolutions,
      !cfg.persistenceSettings.durable ||
        !cfg.persistenceSettings.synchronizeTabs
    );
  }

  terminate(): Promise<void> {
    return this.remoteStore.shutdown();
  }
}<|MERGE_RESOLUTION|>--- conflicted
+++ resolved
@@ -179,7 +179,11 @@
   localStore!: LocalStore;
   gcScheduler!: GarbageCollectionScheduler | null;
 
-<<<<<<< HEAD
+  async initialize(cfg: ComponentConfiguration): Promise<void> {
+    await super.initialize(cfg);
+    await synchronizeLastDocumentChangeReadTime(this.localStore);
+  }
+
   createLocalStore(cfg: ComponentConfiguration): LocalStore {
     return newLocalStore(
       this.persistence,
@@ -187,11 +191,6 @@
       cfg.initialUser,
       this.serializer
     );
-=======
-  async initialize(cfg: ComponentConfiguration): Promise<void> {
-    await super.initialize(cfg);
-    await synchronizeLastDocumentChangeReadTime(this.localStore);
->>>>>>> 68995c24
   }
 
   createGarbageCollectionScheduler(
