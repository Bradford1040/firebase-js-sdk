--- conflicted
+++ resolved
@@ -560,11 +560,7 @@
 
 export function firestoreClientExecutePipeline(
   client: FirestoreClient,
-<<<<<<< HEAD
-  pipeline: LitePipeline
-=======
-  pipeline: Pipeline<unknown>
->>>>>>> ecd931d7
+  pipeline: LitePipeline<unknown>
 ): Promise<PipelineStreamElement[]> {
   const deferred = new Deferred<PipelineStreamElement[]>();
 
