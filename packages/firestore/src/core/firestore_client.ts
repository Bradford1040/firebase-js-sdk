--- conflicted
+++ resolved
@@ -35,7 +35,7 @@
   Observer,
   QueryListener
 } from './event_manager';
-import { SyncEngine } from './sync_engine';
+import { SyncEngine, loadBundle } from './sync_engine';
 import { View } from './view';
 
 import { SharedClientState } from '../local/shared_client_state';
@@ -48,13 +48,11 @@
   ComponentProvider,
   MemoryComponentProvider
 } from './component_provider';
-<<<<<<< HEAD
 import { BundleReader } from '../util/bundle_reader';
 import { LoadBundleTaskImpl } from './bundle';
-=======
 import { newConnection } from '../platform/connection';
 import { newSerializer } from '../platform/serializer';
->>>>>>> 2e73801a
+import { toByteStreamReader } from '../platform/byte_stream_reader';
 
 const LOG_TAG = 'FirestoreClient';
 const MAX_CONCURRENT_LIMBO_RESOLUTIONS = 100;
@@ -520,20 +518,20 @@
   }
 
   loadBundle(
-    data: ReadableStream<ArrayBuffer> | ArrayBuffer | string
+    data: ReadableStream<Uint8Array> | ArrayBuffer | string
   ): LoadBundleTask {
     this.verifyNotTerminated();
 
-    let content: ReadableStream<ArrayBuffer> | ArrayBuffer;
+    let content: ReadableStream<Uint8Array> | ArrayBuffer;
     if (typeof data === 'string') {
       content = new TextEncoder().encode(data);
     } else {
       content = data;
     }
-    const reader = new BundleReader(content);
+    const reader = new BundleReader(toByteStreamReader(content));
     const task = new LoadBundleTaskImpl();
     this.asyncQueue.enqueueAndForget(() => {
-      return this.syncEngine.loadBundle(reader, task);
+      return loadBundle(this.syncEngine, reader, task);
     });
 
     return task;
