/**
 * @license
 * Copyright 2024 Google LLC
 *
 * Licensed under the Apache License, Version 2.0 (the "License");
 * you may not use this file except in compliance with the License.
 * You may obtain a copy of the License at
 *
 *   http://www.apache.org/licenses/LICENSE-2.0
 *
 * Unless required by applicable law or agreed to in writing, software
 * distributed under the License is distributed on an "AS IS" BASIS,
 * WITHOUT WARRANTIES OR CONDITIONS OF ANY KIND, either express or implied.
 * See the License for the specific language governing permissions and
 * limitations under the License.
 */

import { ObjectValue } from '../model/object_value';
import {
  Stage as ProtoStage,
  Value as ProtoValue
} from '../protos/firestore_proto_api';
import { toNumber } from '../remote/number_serializer';
import {
  JsonProtoSerializer,
  ProtoSerializable,
  toMapValue,
  toStringValue
} from '../remote/serializer';
import { hardAssert } from '../util/assert';

import {
  Accumulator,
  Expr,
  Field,
  FilterCondition,
  Ordering
} from './expressions';
import { DocumentReference } from './reference';
import { VectorValue } from './vector_value';
import { hardAssert } from '../util/assert';

/**
 * @beta
 */
export interface Stage extends ProtoSerializable<ProtoStage> {
  name: string;
}

/**
 * @beta
 */
export class AddFields implements Stage {
  name = 'add_fields';

  constructor(readonly fields: Map<string, Expr>) {}

  /**
   * @internal
   * @private
   */
  _toProto(serializer: JsonProtoSerializer): ProtoStage {
    return {
      name: this.name,
      args: [toMapValue(serializer, this.fields)]
    };
  }
}

/**
 * @beta
 */
export class Aggregate implements Stage {
  name = 'aggregate';

  constructor(
    readonly accumulators: Map<string, Accumulator>,
    readonly groups: Map<string, Expr>
  ) {}

  /**
   * @internal
   * @private
   */
  _toProto(serializer: JsonProtoSerializer): ProtoStage {
    return {
      name: this.name,
      args: [
        toMapValue(serializer, this.accumulators),
        toMapValue(serializer, this.groups)
      ]
    };
  }
}

/**
 * @beta
 */
export class Distinct implements Stage {
  name = 'distinct';

  constructor(readonly groups: Map<string, Expr>) {}

  /**
   * @internal
   * @private
   */
  _toProto(serializer: JsonProtoSerializer): ProtoStage {
    return {
      name: this.name,
      args: [toMapValue(serializer, this.groups)]
    };
  }
}

/**
 * @beta
 */
export class CollectionSource implements Stage {
  name = 'collection';

  constructor(readonly collectionPath: string) {
    if (!this.collectionPath.startsWith('/')) {
      this.collectionPath = '/' + this.collectionPath;
    }
  }

  /**
   * @internal
   * @private
   */
  _toProto(serializer: JsonProtoSerializer): ProtoStage {
    return {
      name: this.name,
      args: [{ referenceValue: this.collectionPath }]
    };
  }
}

/**
 * @beta
 */
export class CollectionGroupSource implements Stage {
  name = 'collection_group';

  constructor(readonly collectionId: string) {}

  /**
   * @internal
   * @private
   */
  _toProto(serializer: JsonProtoSerializer): ProtoStage {
    return {
      name: this.name,
      args: [{ referenceValue: '' }, { stringValue: this.collectionId }]
    };
  }
}

/**
 * @beta
 */
export class DatabaseSource implements Stage {
  name = 'database';

  /**
   * @internal
   * @private
   */
  _toProto(serializer: JsonProtoSerializer): ProtoStage {
    return {
      name: this.name
    };
  }
}

/**
 * @beta
 */
export class DocumentsSource implements Stage {
  name = 'documents';

  constructor(readonly docPaths: string[]) {}

  static of(refs: DocumentReference[]): DocumentsSource {
    return new DocumentsSource(refs.map(ref => '/' + ref.path));
  }

  /**
   * @internal
   * @private
   */
  _toProto(serializer: JsonProtoSerializer): ProtoStage {
    return {
      name: this.name,
      args: this.docPaths.map(p => {
        return { referenceValue: p };
      })
    };
  }
}

/**
 * @beta
 */
export class Where implements Stage {
  name = 'where';

<<<<<<< HEAD
  constructor(readonly condition: FilterCondition & Expr) {}
=======
  constructor(private condition: FilterCondition) {}
>>>>>>> fb5df426

  /**
   * @internal
   * @private
   */
  _toProto(serializer: JsonProtoSerializer): ProtoStage {
    return {
      name: this.name,
      args: [(this.condition as unknown as Expr)._toProto(serializer)]
    };
  }
}

/**
 * @beta
 */
export interface FindNearestOptions {
  field: Field;
  vectorValue: VectorValue | number[];
  distanceMeasure: 'euclidean' | 'cosine' | 'dot_product';
  limit?: number;
  distanceField?: string;
}

/**
 * @beta
 */
export class FindNearest implements Stage {
  name = 'find_nearest';

  /**
   * @private
   * @internal
   *
   * @param _field
   * @param _vectorValue
   * @param _distanceMeasure
   * @param _limit
   * @param _distanceField
   */
  constructor(
    readonly _field: Field,
    readonly _vectorValue: ObjectValue,
    readonly _distanceMeasure: 'euclidean' | 'cosine' | 'dot_product',
    readonly _limit?: number,
    readonly _distanceField?: string
  ) {}

  /**
   * @private
   * @internal
   */
  _toProto(serializer: JsonProtoSerializer): ProtoStage {
    const options: { [k: string]: ProtoValue } = {};

    if (this._limit) {
      options.limit = toNumber(serializer, this._limit)!;
    }

    if (this._distanceField) {
      // eslint-disable-next-line camelcase
      options.distance_field = Field.of(this._distanceField)._toProto(
        serializer
      );
    }

    return {
      name: this.name,
      args: [
        this._field._toProto(serializer),
        this._vectorValue.value,
        toStringValue(this._distanceMeasure)
      ],
      options
    };
  }
}

/**
 * @beta
 */
export class Limit implements Stage {
  name = 'limit';

  constructor(
    readonly limit: number,
    readonly convertedFromLimitTolast: boolean = false
  ) {
    hardAssert(
      !isNaN(limit) && limit !== Infinity && limit !== -Infinity,
      'Invalid limit value'
    );
  }

  /**
   * @internal
   * @private
   */
  _toProto(serializer: JsonProtoSerializer): ProtoStage {
    return {
      name: this.name,
      args: [toNumber(serializer, this.limit)]
    };
  }
}

/**
 * @beta
 */
export class Offset implements Stage {
  name = 'offset';

  constructor(readonly offset: number) {}

  /**
   * @internal
   * @private
   */
  _toProto(serializer: JsonProtoSerializer): ProtoStage {
    return {
      name: this.name,
      args: [toNumber(serializer, this.offset)]
    };
  }
}

/**
 * @beta
 */
export class Select implements Stage {
  name = 'select';

  constructor(readonly projections: Map<string, Expr>) {}

  /**
   * @internal
   * @private
   */
  _toProto(serializer: JsonProtoSerializer): ProtoStage {
    return {
      name: this.name,
      args: [toMapValue(serializer, this.projections)]
    };
  }
}

/**
 * @beta
 */
export class Sort implements Stage {
  name = 'sort';

  constructor(readonly orders: Ordering[]) {}

  /**
   * @internal
   * @private
   */
  _toProto(serializer: JsonProtoSerializer): ProtoStage {
    return {
      name: this.name,
      args: this.orders.map(o => o._toProto(serializer))
    };
  }
}

/**
 * @beta
 */
export class GenericStage implements Stage {
  constructor(public name: string, params: unknown[]) {}

  /**
   * @internal
   * @private
   */
  _toProto(serializer: JsonProtoSerializer): ProtoStage {
    // TODO support generic stage
    return {};
  }
}<|MERGE_RESOLUTION|>--- conflicted
+++ resolved
@@ -38,7 +38,6 @@
 } from './expressions';
 import { DocumentReference } from './reference';
 import { VectorValue } from './vector_value';
-import { hardAssert } from '../util/assert';
 
 /**
  * @beta
@@ -206,11 +205,7 @@
 export class Where implements Stage {
   name = 'where';
 
-<<<<<<< HEAD
-  constructor(readonly condition: FilterCondition & Expr) {}
-=======
-  constructor(private condition: FilterCondition) {}
->>>>>>> fb5df426
+  constructor(readonly condition: FilterCondition) {}
 
   /**
    * @internal
