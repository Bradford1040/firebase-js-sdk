--- conflicted
+++ resolved
@@ -133,40 +133,23 @@
    * @param converter
    */
   constructor(
-<<<<<<< HEAD
-    readonly liteDb: Firestore,
-    /**
-     * @internal
-     */
-    readonly userDataReader: UserDataReader,
-=======
     /**
      * @internal
      * @private
      */
     public _db: Firestore,
-    private userDataReader: UserDataReader,
->>>>>>> ecd931d7
+    readonly userDataReader: UserDataReader,
     /**
      * @internal
      * @private
      */
-<<<<<<< HEAD
-    readonly userDataWriter: AbstractUserDataWriter,
-=======
     public _userDataWriter: AbstractUserDataWriter,
->>>>>>> ecd931d7
     /**
      * @internal
      * @private
      */
-<<<<<<< HEAD
-    readonly documentReferenceFactory: (id: DocumentKey) => DocumentReference,
+    public _documentReferenceFactory: (id: DocumentKey) => DocumentReference,
     readonly stages: Stage[],
-=======
-    public _documentReferenceFactory: (id: DocumentKey) => DocumentReference,
-    private stages: Stage[],
->>>>>>> ecd931d7
     // TODO(pipeline) support converter
     //private converter:  FirestorePipelineConverter<AppModelType> = defaultPipelineConverter()
     readonly converter: unknown = {}
