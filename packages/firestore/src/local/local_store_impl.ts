--- conflicted
+++ resolved
@@ -1033,14 +1033,9 @@
             // We use the commitVersion as the readTime rather than the
             // document's updateTime since the updateTime is not advanced
             // for updates that do not modify the underlying document.
-<<<<<<< HEAD
-            documentBuffer.addEntry(doc, batchResult.commitVersion);
-          //}
-=======
             doc.setReadTime(batchResult.commitVersion);
             documentBuffer.addEntry(doc);
-          }
->>>>>>> 6555aa70
+          //}
         }
       });
   });
