--- conflicted
+++ resolved
@@ -24,11 +24,8 @@
 import { MutableDocument } from '../model/document';
 import { DocumentKey } from '../model/document_key';
 import { IndexOffset } from '../model/field_index';
-<<<<<<< HEAD
 import { FieldMask } from '../model/field_mask';
 import { ResourcePath } from '../model/path';
-=======
->>>>>>> 5825aaf4
 
 import { IndexManager } from './index_manager';
 import { PersistencePromise } from './persistence_promise';
@@ -81,15 +78,10 @@
    */
   getDocumentsMatchingQuery(
     transaction: PersistenceTransaction,
-<<<<<<< HEAD
-    collection: ResourcePath,
-    offset: IndexOffset,
-    context: AggregateContext | undefined
-=======
     query: Query,
     offset: IndexOffset,
-    mutatedDocs: OverlayMap
->>>>>>> 5825aaf4
+    mutatedDocs: OverlayMap | undefined,
+    context: AggregateContext | undefined
   ): PersistencePromise<MutableDocumentMap>;
 
   /**
