--- conflicted
+++ resolved
@@ -15,18 +15,18 @@
  * limitations under the License.
  */
 
+import * as firestore from '@firebase/firestore-types';
+
+import * as api from '../protos/firestore_proto_api';
+
 import { FirebaseApp } from '@firebase/app-types';
-import { FirebaseService, _FirebaseApp } from '@firebase/app-types/private';
-import { FirebaseAuthInternalName } from '@firebase/auth-interop-types';
-import { Provider } from '@firebase/component';
-import * as firestore from '@firebase/firestore-types';
-
+import { _FirebaseApp, FirebaseService } from '@firebase/app-types/private';
+import { DatabaseId, DatabaseInfo } from '../core/database_info';
+import { ListenOptions } from '../core/event_manager';
 import {
   ComponentProvider,
   MemoryComponentProvider
 } from '../core/component_provider';
-import { DatabaseId, DatabaseInfo } from '../core/database_info';
-import { ListenOptions } from '../core/event_manager';
 import { FirestoreClient, PersistenceSettings } from '../core/firestore_client';
 import {
   Bound,
@@ -46,11 +46,6 @@
 import { FieldPath, ResourcePath } from '../model/path';
 import { isServerTimestamp } from '../model/server_timestamps';
 import { refValue } from '../model/values';
-<<<<<<< HEAD
-import { PlatformSupport } from '../platform/platform';
-import * as api from '../protos/firestore_proto_api';
-=======
->>>>>>> af0c4300
 import { debugAssert, fail } from '../util/assert';
 import { AsyncObserver } from '../util/async_observer';
 import { AsyncQueue } from '../util/async_queue';
@@ -74,12 +69,8 @@
 } from '../util/input_validation';
 import { getLogLevel, logError, LogLevel, setLogLevel } from '../util/log';
 import { AutoId } from '../util/misc';
-<<<<<<< HEAD
-import { Deferred, Rejecter, Resolver } from '../util/promise';
-=======
 import { Deferred } from '../util/promise';
 import { FieldPath as ExternalFieldPath } from './field_path';
->>>>>>> af0c4300
 
 import {
   CredentialsProvider,
@@ -88,7 +79,6 @@
   FirebaseCredentialsProvider,
   makeCredentialsProvider
 } from './credentials';
-import { FieldPath as ExternalFieldPath } from './field_path';
 import {
   CompleteFn,
   ErrorFn,
@@ -104,6 +94,8 @@
   UserDataReader
 } from './user_data_reader';
 import { UserDataWriter } from './user_data_writer';
+import { FirebaseAuthInternalName } from '@firebase/auth-interop-types';
+import { Provider } from '@firebase/component';
 
 // settings() defaults:
 const DEFAULT_HOST = 'firestore.googleapis.com';
