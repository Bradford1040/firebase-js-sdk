--- conflicted
+++ resolved
@@ -1,16 +1,19 @@
-// Copyright 2024 Google LLC
-//
-// Licensed under the Apache License, Version 2.0 (the "License");
-// you may not use this file except in compliance with the License.
-// You may obtain a copy of the License at
-//
-//      http://www.apache.org/licenses/LICENSE-2.0
-//
-// Unless required by applicable law or agreed to in writing, software
-// distributed under the License is distributed on an "AS IS" BASIS,
-// WITHOUT WARRANTIES OR CONDITIONS OF ANY KIND, either express or implied.
-// See the License for the specific language governing permissions and
-// limitations under the License.
+/**
+ * @license
+ * Copyright 2024 Google LLC
+ *
+ * Licensed under the Apache License, Version 2.0 (the "License");
+ * you may not use this file except in compliance with the License.
+ * You may obtain a copy of the License at
+ *
+ *   http://www.apache.org/licenses/LICENSE-2.0
+ *
+ * Unless required by applicable law or agreed to in writing, software
+ * distributed under the License is distributed on an "AS IS" BASIS,
+ * WITHOUT WARRANTIES OR CONDITIONS OF ANY KIND, either express or implied.
+ * See the License for the specific language governing permissions and
+ * limitations under the License.
+ */
 
 import { PipelineSnapshot } from './snapshot';
 import { FirestoreError } from '../util/error';
@@ -28,12 +31,9 @@
 import { CorePipeline } from '../core/pipeline_run';
 
 import { PipelineSource } from '../api/pipeline-source';
-<<<<<<< HEAD
-=======
 import { firestoreClientExecutePipeline } from '../core/firestore_client';
 import { Pipeline as LitePipeline } from '../lite-api/pipeline';
 import { PipelineResult } from '../lite-api/pipeline-result';
->>>>>>> df90a2e2
 import { newUserDataReader } from '../lite-api/user_data_reader';
 import { DocumentKey } from '../model/document_key';
 import { cast } from '../util/input_validation';
