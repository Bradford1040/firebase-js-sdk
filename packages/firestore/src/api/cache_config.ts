/**
 * @license
 * Copyright 2023 Google LLC
 *
 * Licensed under the Apache License, Version 2.0 (the "License");
 * you may not use this file except in compliance with the License.
 * You may obtain a copy of the License at
 *
 *   http://www.apache.org/licenses/LICENSE-2.0
 *
 * Unless required by applicable law or agreed to in writing, software
 * distributed under the License is distributed on an "AS IS" BASIS,
 * WITHOUT WARRANTIES OR CONDITIONS OF ANY KIND, either express or implied.
 * See the License for the specific language governing permissions and
 * limitations under the License.
 */

import {
  IndexedDbOfflineComponentProvider,
  LruGcMemoryOfflineComponentProvider,
  MemoryOfflineComponentProvider,
  MultiTabOfflineComponentProvider,
  OfflineComponentProviderFactory,
  OnlineComponentProviderFactory,
  OnlineComponentProvider
} from '../core/component_provider';

/* eslint @typescript-eslint/consistent-type-definitions: ["error", "type"] */
/**
 * Provides an in-memory cache to the SDK. This is the default cache unless explicitly
 * configured otherwise.
 *
 * To use, create an instance using the factory function {@link memoryLocalCache()}, then
 * set the instance to `FirestoreSettings.cache` and call `initializeFirestore` using
 * the settings object.
 */
export type MemoryLocalCache = {
  kind: 'memory';
  /**
   * @internal
   */
  _onlineComponentProvider: OnlineComponentProviderFactory;
  /**
   * @internal
   */
  _offlineComponentProvider: OfflineComponentProviderFactory;
};

class MemoryLocalCacheImpl implements MemoryLocalCache {
  kind: 'memory' = 'memory';
  /**
   * @internal
   */
  _onlineComponentProvider: OnlineComponentProviderFactory;
  /**
   * @internal
   */
  _offlineComponentProvider: OfflineComponentProviderFactory;

  constructor(settings?: MemoryCacheSettings) {
    this._onlineComponentProvider = OnlineComponentProvider.provider;
    if (settings?.garbageCollector) {
      this._offlineComponentProvider =
        settings.garbageCollector._offlineComponentProvider;
    } else {
<<<<<<< HEAD
      this._offlineComponentProvider = new LruGcMemoryOfflineComponentProvider(
        undefined
      );
=======
      this._offlineComponentProvider = MemoryOfflineComponentProvider.provider;
>>>>>>> 47b09132
    }
  }

  toJSON(): {} {
    return { kind: this.kind };
  }
}

/**
 * Provides a persistent cache backed by IndexedDb to the SDK.
 *
 * To use, create an instance using the factory function {@link persistentLocalCache()}, then
 * set the instance to `FirestoreSettings.cache` and call `initializeFirestore` using
 * the settings object.
 */
export type PersistentLocalCache = {
  kind: 'persistent';
  /**
   * @internal
   */
  _onlineComponentProvider: OnlineComponentProviderFactory;
  /**
   * @internal
   */
  _offlineComponentProvider: OfflineComponentProviderFactory;
};

class PersistentLocalCacheImpl implements PersistentLocalCache {
  kind: 'persistent' = 'persistent';
  /**
   * @internal
   */
  _onlineComponentProvider: OnlineComponentProviderFactory;
  /**
   * @internal
   */
  _offlineComponentProvider: OfflineComponentProviderFactory;

  constructor(settings: PersistentCacheSettings | undefined) {
    let tabManager: PersistentTabManager;
    if (settings?.tabManager) {
      settings.tabManager._initialize(settings);
      tabManager = settings.tabManager;
    } else {
      tabManager = persistentSingleTabManager(undefined);
      tabManager._initialize(settings);
    }
    this._onlineComponentProvider = tabManager._onlineComponentProvider!;
    this._offlineComponentProvider = tabManager._offlineComponentProvider!;
  }

  toJSON(): {} {
    return { kind: this.kind };
  }
}

/**
 * Union type from all supported SDK cache layer.
 */
export type FirestoreLocalCache = MemoryLocalCache | PersistentLocalCache;

/**
 * Union type from all support garbage collectors for memory local cache.
 */
export type MemoryGarbageCollector =
  | MemoryEagerGarbageCollector
  | MemoryLruGarbageCollector;

/**
 * A garbage collector deletes documents whenever they are not part of any
 * active queries, and have no local mutations attached to them.
 *
 * This collector tries to ensure lowest memory footprints from the SDK,
 * at the risk of documents not being cached for offline queries or for
 * direct queries to the cache.
 *
 * Use factory function {@link memoryEagerGarbageCollector()} to create an
 * instance of this collector.
 */
export type MemoryEagerGarbageCollector = {
  kind: 'memoryEager';
  /**
   * @internal
   */
  _offlineComponentProvider: OfflineComponentProviderFactory;
};

/**
 * A garbage collector deletes Least-Recently-Used documents in multiple
 * batches.
 *
 * This collector is configured with a target size, and will only perform
 * collection when the cached documents exceed the target size. It avoids
 * querying backend repeated for the same query or document, at the risk
 * of having a larger memory footprint.
 *
 * Use factory function {@link memoryLruGarbageCollector()} to create a
 * instance of this collector.
 */
export type MemoryLruGarbageCollector = {
  kind: 'memoryLru';
  /**
   * @internal
   */
  _offlineComponentProvider: OfflineComponentProviderFactory;
};

class MemoryEagerGarbageCollectorImpl implements MemoryEagerGarbageCollector {
  kind: 'memoryEager' = 'memoryEager';
  /**
   * @internal
   */
  _offlineComponentProvider: OfflineComponentProviderFactory;

  constructor() {
    this._offlineComponentProvider = MemoryOfflineComponentProvider.provider;
  }

  toJSON(): {} {
    return { kind: this.kind };
  }
}

class MemoryLruGarbageCollectorImpl implements MemoryLruGarbageCollector {
  kind: 'memoryLru' = 'memoryLru';
  /**
   * @internal
   */
  _offlineComponentProvider: OfflineComponentProviderFactory;

  constructor(cacheSize?: number) {
    this._offlineComponentProvider = {
      build: () => new LruGcMemoryOfflineComponentProvider(cacheSize)
    };
  }

  toJSON(): {} {
    return { kind: this.kind };
  }
}

/**
 * Creates an instance of `MemoryEagerGarbageCollector`. This is also the
 * default garbage collector unless it is explicitly specified otherwise.
 */
export function memoryEagerGarbageCollector(): MemoryEagerGarbageCollector {
  return new MemoryEagerGarbageCollectorImpl();
}

/**
 * Creates an instance of `MemoryLruGarbageCollector`.
 *
 * A target size can be specified as part of the setting parameter. The
 * collector will start deleting documents once the cache size exceeds
 * the given size. The default cache size is 40MB (40 * 1024 * 1024 bytes).
 */
export function memoryLruGarbageCollector(settings?: {
  cacheSizeBytes?: number;
}): MemoryLruGarbageCollector {
  return new MemoryLruGarbageCollectorImpl(settings?.cacheSizeBytes);
}

/**
 * An settings object to configure an `MemoryLocalCache` instance.
 */
export type MemoryCacheSettings = {
  /**
   * The garbage collector to use, for the memory cache layer.
   * A `MemoryEagerGarbageCollector` is used when this is undefined.
   */
  garbageCollector?: MemoryGarbageCollector;
};

/**
 * Creates an instance of `MemoryLocalCache`. The instance can be set to
 * `FirestoreSettings.cache` to tell the SDK which cache layer to use.
 */
export function memoryLocalCache(
  settings?: MemoryCacheSettings
): MemoryLocalCache {
  return new MemoryLocalCacheImpl(settings);
}

/**
 * An settings object to configure an `PersistentLocalCache` instance.
 *
 * Persistent cache cannot be used in a Node.js environment.
 */
export type PersistentCacheSettings = {
  /**
   * An approximate cache size threshold for the on-disk data. If the cache
   * grows beyond this size, Firestore will start removing data that hasn't been
   * recently used. The SDK does not guarantee that the cache will stay below
   * that size, only that if the cache exceeds the given size, cleanup will be
   * attempted.
   *
   * The default value is 40 MB. The threshold must be set to at least 1 MB, and
   * can be set to `CACHE_SIZE_UNLIMITED` to disable garbage collection.
   */
  cacheSizeBytes?: number;

  /**
   * Specifies how multiple tabs/windows will be managed by the SDK.
   */
  tabManager?: PersistentTabManager;
};

/**
 * Creates an instance of `PersistentLocalCache`. The instance can be set to
 * `FirestoreSettings.cache` to tell the SDK which cache layer to use.
 *
 * Persistent cache cannot be used in a Node.js environment.
 */
export function persistentLocalCache(
  settings?: PersistentCacheSettings
): PersistentLocalCache {
  return new PersistentLocalCacheImpl(settings);
}

/**
 * A tab manager supporting only one tab, no synchronization will be
 * performed across tabs.
 */
export type PersistentSingleTabManager = {
  kind: 'persistentSingleTab';
  /**
   * @internal
   */
  _initialize: (
    settings: Omit<PersistentCacheSettings, 'tabManager'> | undefined
  ) => void;
  /**
   * @internal
   */
  _onlineComponentProvider?: OnlineComponentProviderFactory;
  /**
   * @internal
   */
  _offlineComponentProvider?: OfflineComponentProviderFactory;
};

class SingleTabManagerImpl implements PersistentSingleTabManager {
  kind: 'persistentSingleTab' = 'persistentSingleTab';

  /**
   * @internal
   */
  _onlineComponentProvider?: OnlineComponentProviderFactory;
  /**
   * @internal
   */
  _offlineComponentProvider?: OfflineComponentProviderFactory;

  constructor(private forceOwnership?: boolean) {}

  toJSON(): {} {
    return { kind: this.kind };
  }

  /**
   * @internal
   */
  _initialize(
    settings: Omit<PersistentCacheSettings, 'tabManager'> | undefined
  ): void {
    this._onlineComponentProvider = OnlineComponentProvider.provider;
    this._offlineComponentProvider = {
      build: (onlineComponents: OnlineComponentProvider) =>
        new IndexedDbOfflineComponentProvider(
          onlineComponents,
          settings?.cacheSizeBytes,
          this.forceOwnership
        )
    };
  }
}

/**
 * A tab manager supporting multiple tabs. SDK will synchronize queries and
 * mutations done across all tabs using the SDK.
 */
export type PersistentMultipleTabManager = {
  kind: 'PersistentMultipleTab';
  /**
   * @internal
   */
  _initialize: (settings: Omit<PersistentCacheSettings, 'tabManager'>) => void;
  /**
   * @internal
   */
  _onlineComponentProvider?: OnlineComponentProviderFactory;
  /**
   * @internal
   */

  _offlineComponentProvider?: OfflineComponentProviderFactory;
};

class MultiTabManagerImpl implements PersistentMultipleTabManager {
  kind: 'PersistentMultipleTab' = 'PersistentMultipleTab';

  /**
   * @internal
   */
  _onlineComponentProvider?: OnlineComponentProviderFactory;
  /**
   * @internal
   */
  _offlineComponentProvider?: OfflineComponentProviderFactory;

  toJSON(): {} {
    return { kind: this.kind };
  }

  /**
   * @internal
   */
  _initialize(
    settings: Omit<PersistentCacheSettings, 'tabManager'> | undefined
  ): void {
    this._onlineComponentProvider = OnlineComponentProvider.provider;
    this._offlineComponentProvider = {
      build: (onlineComponents: OnlineComponentProvider) =>
        new MultiTabOfflineComponentProvider(
          onlineComponents,
          settings?.cacheSizeBytes
        )
    };
  }
}

/**
 * A union of all available tab managers.
 */
export type PersistentTabManager =
  | PersistentSingleTabManager
  | PersistentMultipleTabManager;

/**
 * Type to configure an `PersistentSingleTabManager` instance.
 */
export type PersistentSingleTabManagerSettings = {
  /**
   * Whether to force-enable persistent (IndexedDB) cache for the client. This
   * cannot be used with multi-tab synchronization and is primarily intended for
   * use with Web Workers. Setting this to `true` will enable IndexedDB, but cause
   * other tabs using IndexedDB cache to fail.
   */
  forceOwnership?: boolean;
};
/**
 * Creates an instance of `PersistentSingleTabManager`.
 *
 * @param settings Configures the created tab manager.
 */
export function persistentSingleTabManager(
  settings: PersistentSingleTabManagerSettings | undefined
): PersistentSingleTabManager {
  return new SingleTabManagerImpl(settings?.forceOwnership);
}

/**
 * Creates an instance of `PersistentMultipleTabManager`.
 */
export function persistentMultipleTabManager(): PersistentMultipleTabManager {
  return new MultiTabManagerImpl();
}<|MERGE_RESOLUTION|>--- conflicted
+++ resolved
@@ -63,13 +63,9 @@
       this._offlineComponentProvider =
         settings.garbageCollector._offlineComponentProvider;
     } else {
-<<<<<<< HEAD
-      this._offlineComponentProvider = new LruGcMemoryOfflineComponentProvider(
-        undefined
-      );
-=======
-      this._offlineComponentProvider = MemoryOfflineComponentProvider.provider;
->>>>>>> 47b09132
+      this._offlineComponentProvider = {
+        build: () => new LruGcMemoryOfflineComponentProvider(undefined)
+      };
     }
   }
 
