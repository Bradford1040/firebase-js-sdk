/**
 * @license
 * Copyright 2017 Google LLC
 *
 * Licensed under the Apache License, Version 2.0 (the "License");
 * you may not use this file except in compliance with the License.
 * You may obtain a copy of the License at
 *
 *   http://www.apache.org/licenses/LICENSE-2.0
 *
 * Unless required by applicable law or agreed to in writing, software
 * distributed under the License is distributed on an "AS IS" BASIS,
 * WITHOUT WARRANTIES OR CONDITIONS OF ANY KIND, either express or implied.
 * See the License for the specific language governing permissions and
 * limitations under the License.
 */

/*
 * Utilities for dealing with node.js-style APIs. See nodePromise for more
 * details.
 */

/**
 * Creates a node-style callback that resolves or rejects a new Promise. The
 * callback is passed to the given action which can then use the callback as
 * a parameter to a node-style function.
 *
 * The intent is to directly bridge a node-style function (which takes a
 * callback) into a Promise without manually converting between the node-style
 * callback and the promise at each call.
 *
 * In effect it allows you to convert:
 *
 * @example
 * new Promise((resolve: (value?: fs.Stats) => void,
 *              reject: (error?: any) => void) => {
 *   fs.stat(path, (error?: any, stat?: fs.Stats) => {
 *     if (error) {
 *       reject(error);
 *     } else {
 *       resolve(stat);
 *     }
 *   });
 * });
 *
 * Into
 * @example
 * nodePromise((callback: NodeCallback<fs.Stats>) => {
 *   fs.stat(path, callback);
 * });
 *
<<<<<<< HEAD
 * @param action - a function that takes a node-style callback as an argument and
 *     then uses that callback to invoke some node-style API.
=======
 * @param action - a function that takes a node-style callback as an argument
 *     and then uses that callback to invoke some node-style API.
>>>>>>> 821a6da2
 * @returns a new Promise which will be rejected if the callback is given the
 *     first Error parameter or will resolve to the value given otherwise.
 */
export function nodePromise<R>(
  action: (callback: NodeCallback<R>) => void
): Promise<R> {
  return new Promise(
    (resolve: (value?: R) => void, reject: (error?: unknown) => void) => {
      action((error?: unknown, value?: R) => {
        if (error) {
          reject(error);
        } else {
          resolve(value);
        }
      });
    }
  );
}

/**
 * A node-style callback which passes an Error as the first argument if there
 * was an error, or passes null and a proper value
 */
export interface NodeCallback<R> {
  (error?: unknown, value?: R): void;
}<|MERGE_RESOLUTION|>--- conflicted
+++ resolved
@@ -49,13 +49,8 @@
  *   fs.stat(path, callback);
  * });
  *
-<<<<<<< HEAD
- * @param action - a function that takes a node-style callback as an argument and
- *     then uses that callback to invoke some node-style API.
-=======
  * @param action - a function that takes a node-style callback as an argument
  *     and then uses that callback to invoke some node-style API.
->>>>>>> 821a6da2
  * @returns a new Promise which will be rejected if the callback is given the
  *     first Error parameter or will resolve to the value given otherwise.
  */
