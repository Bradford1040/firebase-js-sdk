/**
 * @license
 * Copyright 2017 Google Inc.
 *
 * Licensed under the Apache License, Version 2.0 (the "License");
 * you may not use this file except in compliance with the License.
 * You may obtain a copy of the License at
 *
 *   http://www.apache.org/licenses/LICENSE-2.0
 *
 * Unless required by applicable law or agreed to in writing, software
 * distributed under the License is distributed on an "AS IS" BASIS,
 * WITHOUT WARRANTIES OR CONDITIONS OF ANY KIND, either express or implied.
 * See the License for the specific language governing permissions and
 * limitations under the License.
 */

import * as chaiAsPromised from 'chai-as-promised';

import * as firestore from '@firebase/firestore-types';
import { expect, use } from 'chai';

import { SimpleDb } from '../../../src/local/simple_db';
import { fail, assert } from '../../../src/util/assert';
import { Code } from '../../../src/util/error';
import { query } from '../../util/api_helpers';
import { Deferred } from '../../util/promise';
import { EventsAccumulator } from '../util/events_accumulator';
import firebase from '../util/firebase_export';
import {
  apiDescribe,
  arrayContainsAnyOp,
  inOp,
  withTestCollection,
  withTestDb,
  withTestDbs,
  withTestDoc,
  withTestDocAndInitialData
} from '../util/helpers';

// tslint:disable:no-floating-promises

use(chaiAsPromised);

const Timestamp = firebase.firestore!.Timestamp;
const FieldValue = firebase.firestore!.FieldValue;

apiDescribe('Database', (persistence: boolean) => {
  it('can set a document', () => {
    return withTestDoc(persistence, docRef => {
      return docRef.set({
        desc: 'Stuff related to Firestore project...',
        owner: {
          name: 'Jonny',
          title: 'scallywag'
        }
      });
    });
  });

  it('doc() will auto generate an ID', () => {
    return withTestDb(persistence, async db => {
      const ref = db.collection('foo').doc();
      // Auto IDs are 20 characters long
      expect(ref.id.length).to.equal(20);
    });
  });

  it('can delete a document', () => {
    return withTestDoc(persistence, docRef => {
      return docRef
        .set({ foo: 'bar' })
        .then(() => {
          return docRef.get();
        })
        .then(doc => {
          expect(doc.data()).to.deep.equal({ foo: 'bar' });
          return docRef.delete();
        })
        .then(() => {
          return docRef.get();
        })
        .then(doc => {
          expect(doc.exists).to.equal(false);
        });
    });
  });

  it('can update existing document', () => {
    return withTestDoc(persistence, doc => {
      const initialData = {
        desc: 'Description',
        owner: { name: 'Jonny', email: 'abc@xyz.com' }
      };
      const updateData = {
        desc: 'NewDescription',
        'owner.email': 'new@xyz.com'
      };
      const finalData = {
        desc: 'NewDescription',
        owner: { name: 'Jonny', email: 'new@xyz.com' }
      };
      return doc
        .set(initialData)
        .then(() => doc.update(updateData))
        .then(() => doc.get())
        .then(docSnapshot => {
          expect(docSnapshot.exists).to.be.ok;
          expect(docSnapshot.data()).to.deep.equal(finalData);
        });
    });
  });

  it('can retrieve document that does not exist', () => {
    return withTestDoc(persistence, doc => {
      return doc.get().then(snapshot => {
        expect(snapshot.exists).to.equal(false);
        expect(snapshot.data()).to.equal(undefined);
        expect(snapshot.get('foo')).to.equal(undefined);
      });
    });
  });

  (persistence ? it : it.skip)('can update an unknown document', () => {
    return withTestDbs(persistence, 2, async ([reader, writer]) => {
      const writerRef = writer.collection('collection').doc();
      const readerRef = reader.collection('collection').doc(writerRef.id);
      await writerRef.set({ a: 'a' });
      await readerRef.update({ b: 'b' });
      await writerRef
        .get({ source: 'cache' })
        .then(doc => expect(doc.exists).to.be.true);
      await readerRef
        .get({ source: 'cache' })
        .then(
          () => fail('Expected cache miss'),
          err => expect(err.code).to.be.equal(Code.UNAVAILABLE)
        );
      await writerRef
        .get()
        .then(doc => expect(doc.data()).to.deep.equal({ a: 'a', b: 'b' }));
      await readerRef
        .get()
        .then(doc => expect(doc.data()).to.deep.equal({ a: 'a', b: 'b' }));
    });
  });

  it('can merge data with an existing document using set', () => {
    return withTestDoc(persistence, doc => {
      const initialData = {
        desc: 'description',
        'owner.data': { name: 'Jonny', email: 'abc@xyz.com' }
      };
      const mergeData = {
        updated: true,
        'owner.data': { name: 'Sebastian' }
      };
      const finalData = {
        updated: true,
        desc: 'description',
        'owner.data': { name: 'Sebastian', email: 'abc@xyz.com' }
      };
      return doc
        .set(initialData)
        .then(() => doc.set(mergeData, { merge: true }))
        .then(() => doc.get())
        .then(docSnapshot => {
          expect(docSnapshot.exists).to.be.ok;
          expect(docSnapshot.data()).to.deep.equal(finalData);
        });
    });
  });

  it('can merge server timestamps', () => {
    return withTestDoc(persistence, doc => {
      const initialData = {
        updated: false
      };
      const mergeData = {
        time: FieldValue.serverTimestamp(),
        nested: { time: FieldValue.serverTimestamp() }
      };
      return doc
        .set(initialData)
        .then(() => doc.set(mergeData, { merge: true }))
        .then(() => doc.get())
        .then(docSnapshot => {
          expect(docSnapshot.exists).to.be.ok;
          expect(docSnapshot.get('updated')).to.be.false;
          expect(docSnapshot.get('time')).to.be.an.instanceof(Timestamp);
          expect(docSnapshot.get('nested.time')).to.be.an.instanceof(Timestamp);
        });
    });
  });

  it('can merge empty object', async () => {
    await withTestDoc(persistence, async doc => {
      const accumulator = new EventsAccumulator<firestore.DocumentSnapshot>();
      const unsubscribe = doc.onSnapshot(accumulator.storeEvent);
      await accumulator
        .awaitEvent()
        .then(() => doc.set({}))
        .then(() => accumulator.awaitEvent())
        .then(docSnapshot => expect(docSnapshot.data()).to.be.deep.equal({}))
        .then(() => doc.set({ a: {} }, { mergeFields: ['a'] }))
        .then(() => accumulator.awaitEvent())
        .then(docSnapshot =>
          expect(docSnapshot.data()).to.be.deep.equal({ a: {} })
        )
        .then(() => doc.set({ b: {} }, { merge: true }))
        .then(() => accumulator.awaitEvent())
        .then(docSnapshot =>
          expect(docSnapshot.data()).to.be.deep.equal({ a: {}, b: {} })
        )
        .then(() => doc.get({ source: 'server' }))
        .then(docSnapshot => {
          expect(docSnapshot.data()).to.be.deep.equal({ a: {}, b: {} });
        });

      unsubscribe();
    });
  });

  it('can delete field using merge', () => {
    return withTestDoc(persistence, doc => {
      const initialData = {
        untouched: true,
        foo: 'bar',
        nested: { untouched: true, foo: 'bar' }
      };
      const mergeData = {
        foo: FieldValue.delete(),
        nested: { foo: FieldValue.delete() }
      };
      const finalData = {
        untouched: true,
        nested: { untouched: true }
      };
      return doc
        .set(initialData)
        .then(() => doc.set(mergeData, { merge: true }))
        .then(() => doc.get())
        .then(docSnapshot => {
          expect(docSnapshot.exists).to.be.ok;
          expect(docSnapshot.data()).to.deep.equal(finalData);
        });
    });
  });

  it('can delete field using mergeFields', () => {
    return withTestDoc(persistence, doc => {
      const initialData = {
        untouched: true,
        foo: 'bar',
        inner: { removed: true, foo: 'bar' },
        nested: { untouched: true, foo: 'bar' }
      };
      const mergeData = {
        foo: FieldValue.delete(),
        inner: { foo: FieldValue.delete() },
        nested: {
          untouched: FieldValue.delete(),
          foo: FieldValue.delete()
        }
      };
      const finalData = {
        untouched: true,
        inner: {},
        nested: { untouched: true }
      };
      return doc
        .set(initialData)
        .then(() =>
          doc.set(mergeData, { mergeFields: ['foo', 'inner', 'nested.foo'] })
        )
        .then(() => doc.get())
        .then(docSnapshot => {
          expect(docSnapshot.exists).to.be.ok;
          expect(docSnapshot.data()).to.deep.equal(finalData);
        });
    });
  });

  it('can set server timestamps using mergeFields', () => {
    return withTestDoc(persistence, doc => {
      const initialData = {
        untouched: true,
        foo: 'bar',
        nested: { untouched: true, foo: 'bar' }
      };
      const mergeData = {
        foo: FieldValue.serverTimestamp(),
        inner: { foo: FieldValue.serverTimestamp() },
        nested: { foo: FieldValue.serverTimestamp() }
      };
      return doc
        .set(initialData)
        .then(() =>
          doc.set(mergeData, { mergeFields: ['foo', 'inner', 'nested.foo'] })
        )
        .then(() => doc.get())
        .then(docSnapshot => {
          expect(docSnapshot.exists).to.be.ok;
          expect(docSnapshot.get('foo')).to.be.instanceof(Timestamp);
          expect(docSnapshot.get('inner.foo')).to.be.instanceof(Timestamp);
          expect(docSnapshot.get('nested.foo')).to.be.instanceof(Timestamp);
        });
    });
  });

  it('can replace an array by merging using set', () => {
    return withTestDoc(persistence, doc => {
      const initialData = {
        untouched: true,
        data: 'old',
        topLevel: ['old', 'old'],
        mapInArray: [{ data: 'old' }]
      };
      const mergeData = {
        data: 'new',
        topLevel: ['new'],
        mapInArray: [{ data: 'new' }]
      };
      const finalData = {
        untouched: true,
        data: 'new',
        topLevel: ['new'],
        mapInArray: [{ data: 'new' }]
      };
      return doc
        .set(initialData)
        .then(() => doc.set(mergeData, { merge: true }))
        .then(() => doc.get())
        .then(docSnapshot => {
          expect(docSnapshot.exists).to.be.ok;
          expect(docSnapshot.data()).to.deep.equal(finalData);
        });
    });
  });

  it("can't specify a field mask for a missing field using set", () => {
    return withTestDoc(persistence, async docRef => {
      expect(() => {
        docRef.set(
          { desc: 'NewDescription' },
          { mergeFields: ['desc', 'owner'] }
        );
      }).to.throw(
        "Field 'owner' is specified in your field mask but missing from your input data."
      );
    });
  });

  it('can set a subset of fields using a field mask', () => {
    const initialData = {
      desc: 'Description',
      owner: { name: 'Jonny', email: 'abc@xyz.com' }
    };
    const finalData = { desc: 'Description', owner: 'Sebastian' };
    return withTestDocAndInitialData(persistence, initialData, async docRef => {
      await docRef.set(
        { desc: 'NewDescription', owner: 'Sebastian' },
        { mergeFields: ['owner'] }
      );
      const result = await docRef.get();
      expect(result.data()).to.deep.equal(finalData);
    });
  });

  it("doesn't apply field delete outside of mask", () => {
    const initialData = {
      desc: 'Description',
      owner: { name: 'Jonny', email: 'abc@xyz.com' }
    };
    const finalData = { desc: 'Description', owner: 'Sebastian' };
    return withTestDocAndInitialData(persistence, initialData, async docRef => {
      await docRef.set(
        { desc: FieldValue.delete(), owner: 'Sebastian' },
        { mergeFields: ['owner'] }
      );
      const result = await docRef.get();
      expect(result.data()).to.deep.equal(finalData);
    });
  });

  it("doesn't apply field transform outside of mask", () => {
    const initialData = {
      desc: 'Description',
      owner: { name: 'Jonny', email: 'abc@xyz.com' }
    };
    const finalData = { desc: 'Description', owner: 'Sebastian' };
    return withTestDocAndInitialData(persistence, initialData, async docRef => {
      await docRef.set(
        {
          desc: FieldValue.serverTimestamp(),
          owner: 'Sebastian'
        },
        { mergeFields: ['owner'] }
      );
      const result = await docRef.get();
      expect(result.data()).to.deep.equal(finalData);
    });
  });

  it('can set an empty field mask', () => {
    const initialData = {
      desc: 'Description',
      owner: { name: 'Jonny', email: 'abc@xyz.com' }
    };
    const finalData = initialData;
    return withTestDocAndInitialData(persistence, initialData, async docRef => {
      await docRef.set(
        { desc: 'NewDescription', owner: 'Sebastian' },
        { mergeFields: [] }
      );
      const result = await docRef.get();
      expect(result.data()).to.deep.equal(finalData);
    });
  });

  it('can specify fields multiple times in a field mask', () => {
    const initialData = {
      desc: 'Description',
      owner: { name: 'Jonny', email: 'abc@xyz.com' }
    };
    const finalData = {
      desc: 'Description',
      owner: { name: 'Sebastian', email: 'new@xyz.com' }
    };
    return withTestDocAndInitialData(persistence, initialData, async docRef => {
      await docRef.set(
        {
          desc: 'NewDescription',
          owner: { name: 'Sebastian', email: 'new@xyz.com' }
        },
        { mergeFields: ['owner.name', 'owner', 'owner'] }
      );
      const result = await docRef.get();
      expect(result.data()).to.deep.equal(finalData);
    });
  });

  it('cannot update nonexistent document', () => {
    return withTestDoc(persistence, doc => {
      return doc
        .update({ owner: 'abc' })
        .then(
          () => Promise.reject('update should have failed.'),
          (err: firestore.FirestoreError) => {
            expect(err.message).to.exist;
            // TODO: Change this to just match "no document to update" once the
            // backend response is consistent.
            expect(err.message).to.match(/no (document|entity) to update/i);
            expect(err.code).to.equal('not-found');
          }
        )
        .then(() => doc.get())
        .then(docSnapshot => {
          expect(docSnapshot.exists).to.equal(false);
        });
    });
  });

  it('can delete a field with an update', () => {
    return withTestDoc(persistence, doc => {
      const initialData = {
        desc: 'Description',
        owner: { name: 'Jonny', email: 'abc@xyz.com' }
      };
      const updateData = {
        'owner.email': FieldValue.delete()
      };
      const finalData = {
        desc: 'Description',
        owner: { name: 'Jonny' }
      };
      return doc
        .set(initialData)
        .then(() => doc.update(updateData))
        .then(() => doc.get())
        .then(docSnapshot => {
          expect(docSnapshot.exists).to.be.ok;
          expect(docSnapshot.data()).to.deep.equal(finalData);
        });
    });
  });

  it('can update nested fields', () => {
    const FieldPath = firebase.firestore!.FieldPath;

    return withTestDoc(persistence, doc => {
      const initialData = {
        desc: 'Description',
        owner: { name: 'Jonny' },
        'is.admin': false
      };
      const finalData = {
        desc: 'Description',
        owner: { name: 'Sebastian' },
        'is.admin': true
      };
      return doc
        .set(initialData)
        .then(() =>
          doc.update('owner.name', 'Sebastian', new FieldPath('is.admin'), true)
        )
        .then(() => doc.get())
        .then(docSnapshot => {
          expect(docSnapshot.exists).to.be.ok;
          expect(docSnapshot.data()).to.deep.equal(finalData);
        });
    });
  });

  describe('documents: ', () => {
    const invalidDocValues = [undefined, null, 0, 'foo', ['a'], new Date()];
    for (const val of invalidDocValues) {
      it('set/update should reject: ' + val, () => {
        return withTestDoc(persistence, async doc => {
          // eslint-disable-next-line @typescript-eslint/no-explicit-any, Intentionally passing bad types.
          expect(() => doc.set(val as any)).to.throw();
          // eslint-disable-next-line @typescript-eslint/no-explicit-any, Intentionally passing bad types.
          expect(() => doc.update(val as any)).to.throw();
        });
      });
    }
  });

  it('CollectionRef.add() resolves with resulting DocumentRef.', () => {
    return withTestCollection(persistence, {}, coll => {
      return coll
        .add({ foo: 1 })
        .then(docRef => docRef.get())
        .then(docSnap => {
          expect(docSnap.data()).to.deep.equal({ foo: 1 });
        });
    });
  });

  apiDescribe('Queries are validated client-side', (persistence: boolean) => {
    // NOTE: Failure cases are validated in validation_test.ts

    it('same inequality fields works', () => {
      return withTestCollection(persistence, {}, async coll => {
        expect(() =>
          coll.where('x', '>=', 32).where('x', '<=', 'cat')
        ).not.to.throw();
      });
    });

    it('inequality and equality on different fields works', () => {
      return withTestCollection(persistence, {}, async coll => {
        expect(() =>
          coll.where('x', '>=', 32).where('y', '==', 'cat')
        ).not.to.throw();
      });
    });

    it('inequality and array-contains on different fields works', () => {
      return withTestCollection(persistence, {}, async coll => {
        expect(() =>
          coll.where('x', '>=', 32).where('y', 'array-contains', 'cat')
        ).not.to.throw();
      });
    });

    it('inequality and IN on different fields works', () => {
      return withTestCollection(persistence, {}, async coll => {
        expect(() =>
          coll.where('x', '>=', 32).where('y', inOp, [1, 2])
        ).not.to.throw();
      });
    });

    it('inequality and array-contains-any on different fields works', () => {
      return withTestCollection(persistence, {}, async coll => {
        expect(() =>
          coll.where('x', '>=', 32).where('y', arrayContainsAnyOp, [1, 2])
        ).not.to.throw();
      });
    });

    it('inequality same as orderBy works.', () => {
      return withTestCollection(persistence, {}, async coll => {
        expect(() => coll.where('x', '>', 32).orderBy('x')).not.to.throw();
        expect(() => coll.orderBy('x').where('x', '>', 32)).not.to.throw();
      });
    });

    it('inequality same as first orderBy works.', () => {
      return withTestCollection(persistence, {}, async coll => {
        expect(() =>
          coll
            .where('x', '>', 32)
            .orderBy('x')
            .orderBy('y')
        ).not.to.throw();
        expect(() =>
          coll
            .orderBy('x')
            .where('x', '>', 32)
            .orderBy('y')
        ).not.to.throw();
      });
    });

    it('equality different than orderBy works', () => {
      return withTestCollection(persistence, {}, async coll => {
        expect(() => coll.orderBy('x').where('y', '==', 'cat')).not.to.throw();
      });
    });

    it('array-contains different than orderBy works', () => {
      return withTestCollection(persistence, {}, async coll => {
        expect(() =>
          coll.orderBy('x').where('y', 'array-contains', 'cat')
        ).not.to.throw();
      });
    });

    it('IN different than orderBy works', () => {
      return withTestCollection(persistence, {}, async coll => {
        expect(() => coll.orderBy('x').where('y', inOp, [1, 2])).not.to.throw();
      });
    });

    it('array-contains-any different than orderBy works', () => {
      return withTestCollection(persistence, {}, async coll => {
        expect(() =>
          coll.orderBy('x').where('y', arrayContainsAnyOp, [1, 2])
        ).not.to.throw();
      });
    });
  });

  it('DocumentSnapshot events for non existent document', () => {
    return withTestCollection(persistence, {}, col => {
      const doc = col.doc();
      const storeEvent = new EventsAccumulator<firestore.DocumentSnapshot>();
      doc.onSnapshot(storeEvent.storeEvent);
      return storeEvent.awaitEvent().then(snap => {
        expect(snap.exists).to.be.false;
        expect(snap.data()).to.equal(undefined);
        return storeEvent.assertNoAdditionalEvents();
      });
    });
  });

  it('DocumentSnapshot events for add data to document', () => {
    return withTestCollection(persistence, {}, col => {
      const doc = col.doc();
      const storeEvent = new EventsAccumulator<firestore.DocumentSnapshot>();
      doc.onSnapshot({ includeMetadataChanges: true }, storeEvent.storeEvent);
      return storeEvent
        .awaitEvent()
        .then(snap => {
          expect(snap.exists).to.be.false;
          expect(snap.data()).to.equal(undefined);
        })
        .then(() => doc.set({ a: 1 }))
        .then(() => storeEvent.awaitEvent())
        .then(snap => {
          expect(snap.exists).to.be.true;
          expect(snap.data()).to.deep.equal({ a: 1 });
          expect(snap.metadata.hasPendingWrites).to.be.true;
        })
        .then(() => storeEvent.awaitEvent())
        .then(snap => {
          expect(snap.exists).to.be.true;
          expect(snap.data()).to.deep.equal({ a: 1 });
          expect(snap.metadata.hasPendingWrites).to.be.false;
        })
        .then(() => storeEvent.assertNoAdditionalEvents());
    });
  });

  it('DocumentSnapshot events for change data in document', () => {
    const initialData = { a: 1 };
    const changedData = { b: 2 };

    return withTestCollection(persistence, { key1: initialData }, col => {
      const doc = col.doc('key1');
      const storeEvent = new EventsAccumulator<firestore.DocumentSnapshot>();
      doc.onSnapshot({ includeMetadataChanges: true }, storeEvent.storeEvent);
      return storeEvent
        .awaitEvent()
        .then(snap => {
          expect(snap.data()).to.deep.equal(initialData);
          expect(snap.metadata.hasPendingWrites).to.be.false;
        })
        .then(() => doc.set(changedData))
        .then(() => storeEvent.awaitEvent())
        .then(snap => {
          expect(snap.data()).to.deep.equal(changedData);
          expect(snap.metadata.hasPendingWrites).to.be.true;
        })
        .then(() => storeEvent.awaitEvent())
        .then(snap => {
          expect(snap.data()).to.deep.equal(changedData);
          expect(snap.metadata.hasPendingWrites).to.be.false;
        })
        .then(() => storeEvent.assertNoAdditionalEvents());
    });
  });

  it('DocumentSnapshot events for delete data in document', () => {
    const initialData = { a: 1 };

    return withTestCollection(persistence, { key1: initialData }, col => {
      const doc = col.doc('key1');
      const storeEvent = new EventsAccumulator<firestore.DocumentSnapshot>();
      doc.onSnapshot({ includeMetadataChanges: true }, storeEvent.storeEvent);
      return storeEvent
        .awaitEvent()
        .then(snap => {
          expect(snap.exists).to.be.true;
          expect(snap.data()).to.deep.equal(initialData);
          expect(snap.metadata.hasPendingWrites).to.be.false;
        })
        .then(() => doc.delete())
        .then(() => storeEvent.awaitEvent())
        .then(snap => {
          expect(snap.exists).to.be.false;
          expect(snap.data()).to.equal(undefined);
          expect(snap.metadata.hasPendingWrites).to.be.false;
        })
        .then(() => storeEvent.assertNoAdditionalEvents());
    });
  });

  it('Listen can be called multiple times', () => {
    return withTestCollection(persistence, {}, coll => {
      const doc = coll.doc();
      const deferred1 = new Deferred<void>();
      const deferred2 = new Deferred<void>();
      doc.set({ foo: 'bar' }).then(() => {
        doc.onSnapshot(snap => {
          deferred1.resolve();
          doc.onSnapshot(snap => {
            deferred2.resolve();
          });
        });
      });
      return Promise.all([deferred1.promise, deferred2.promise]).then(() => {});
    });
  });

  it('Metadata only changes are not fired when no options provided', () => {
    return withTestDoc(persistence, docRef => {
      const secondUpdateFound = new Deferred();
      let count = 0;
      const unlisten = docRef.onSnapshot(doc => {
        if (doc) {
          count++;
          if (count === 1) {
            expect(doc.data()).to.deep.equal({ a: 1 });
          } else {
            expect(doc.data()).to.deep.equal({ b: 1 });
            secondUpdateFound.resolve();
          }
        }
      });

      docRef.set({ a: 1 }).then(() => {
        docRef.set({ b: 1 });
      });
      return secondUpdateFound.promise.then(() => {
        unlisten();
      });
    });
  });

  // TODO(mikelehen): We need a way to create a query that will pass
  // client-side validation but fail remotely.  May need to wait until we
  // have security rules support or something?
  // tslint:disable-next-line:ban
  describe.skip('Listens are rejected remotely:', () => {
    const queryForRejection = query('foo');

    it('will reject listens', () => {
      const deferred = new Deferred();
      queryForRejection.onSnapshot(
        () => {},
        (err: Error) => {
          expect(err.name).to.exist;
          expect(err.message).to.exist;
          deferred.resolve();
        }
      );
      return deferred.promise;
    });

    it('will reject same listens twice in a row', () => {
      const deferred = new Deferred();
      queryForRejection.onSnapshot(
        () => {},
        (err: Error) => {
          expect(err.name).to.exist;
          expect(err.message).to.exist;
          queryForRejection.onSnapshot(
            () => {},
            (err2: Error) => {
              expect(err2.name).to.exist;
              expect(err2.message).to.exist;
              deferred.resolve();
            }
          );
        }
      );
      return deferred.promise;
    });

    it('will reject gets', () => {
      return queryForRejection.get().then(
        () => {
          throw new Error('Promise resolved even though error was expected.');
        },
        err => {
          expect(err.name).to.exist;
          expect(err.message).to.exist;
        }
      );
    });

    it('will reject gets twice in a row', () => {
      return queryForRejection
        .get()
        .then(
          () => {
            throw new Error('Promise resolved even though error was expected.');
          },
          err => {
            expect(err.name).to.exist;
            expect(err.message).to.exist;
          }
        )
        .then(() => queryForRejection.get())
        .then(
          () => {
            throw new Error('Promise resolved even though error was expected.');
          },
          err => {
            expect(err.name).to.exist;
            expect(err.message).to.exist;
          }
        );
    });
  });

  it('exposes "firestore" on document references.', () => {
    return withTestDb(persistence, async db => {
      expect(db.doc('foo/bar').firestore).to.equal(db);
    });
  });

  it('exposes "firestore" on query references.', () => {
    return withTestDb(persistence, async db => {
      expect(db.collection('foo').limit(5).firestore).to.equal(db);
    });
  });

  it('can compare DocumentReference instances with isEqual().', () => {
    return withTestDb(persistence, firestore => {
      return withTestDb(persistence, async otherFirestore => {
        const docRef = firestore.doc('foo/bar');
        expect(docRef.isEqual(firestore.doc('foo/bar'))).to.be.true;
        expect(docRef.collection('baz').parent!.isEqual(docRef)).to.be.true;

        expect(firestore.doc('foo/BAR').isEqual(docRef)).to.be.false;

        expect(otherFirestore.doc('foo/bar').isEqual(docRef)).to.be.false;
      });
    });
  });

  it('can compare Query instances with isEqual().', () => {
    return withTestDb(persistence, firestore => {
      return withTestDb(persistence, async otherFirestore => {
        const query = firestore
          .collection('foo')
          .orderBy('bar')
          .where('baz', '==', 42);
        const query2 = firestore
          .collection('foo')
          .orderBy('bar')
          .where('baz', '==', 42);
        expect(query.isEqual(query2)).to.be.true;

        const query3 = firestore
          .collection('foo')
          .orderBy('BAR')
          .where('baz', '==', 42);
        expect(query.isEqual(query3)).to.be.false;

        const query4 = otherFirestore
          .collection('foo')
          .orderBy('bar')
          .where('baz', '==', 42);
        expect(query4.isEqual(query)).to.be.false;
      });
    });
  });

  it('can traverse collections and documents.', () => {
    return withTestDb(persistence, async db => {
      const expected = 'a/b/c/d';
      // doc path from root Firestore.
      expect(db.doc('a/b/c/d').path).to.deep.equal(expected);
      // collection path from root Firestore.
      expect(db.collection('a/b/c').doc('d').path).to.deep.equal(expected);
      // doc path from CollectionReference.
      expect(db.collection('a').doc('b/c/d').path).to.deep.equal(expected);
      // collection path from DocumentReference.
      expect(db.doc('a/b').collection('c/d/e').path).to.deep.equal(
        expected + '/e'
      );
    });
  });

  it('can traverse collection and document parents.', () => {
    return withTestDb(persistence, async db => {
      let collection = db.collection('a/b/c');
      expect(collection.path).to.deep.equal('a/b/c');

      const doc = collection.parent!;
      expect(doc.path).to.deep.equal('a/b');

      collection = doc.parent;
      expect(collection.path).to.equal('a');

      const nullDoc = collection.parent;
      expect(nullDoc).to.equal(null);
    });
  });

  it('can queue writes while offline', () => {
    return withTestDoc(persistence, docRef => {
      const firestore = docRef.firestore;

      return firestore
        .disableNetwork()
        .then(() => {
          return Promise.all([
            docRef.set({ foo: 'bar' }),
            firestore.enableNetwork()
          ]);
        })
        .then(() => docRef.get())
        .then(doc => {
          expect(doc.data()).to.deep.equal({ foo: 'bar' });
        });
    });
  });

  it('rejects subsequent method calls after shutdown() is called', async () => {
    return withTestDb(persistence, db => {
      return db.INTERNAL.delete().then(() => {
        expect(() => {
          db.disableNetwork();
        }).to.throw('The client has already been shutdown.');
      });
    });
  });

  (persistence ? it : it.skip)(
    'maintains persistence after restarting app',
    async () => {
      await withTestDoc(persistence, async docRef => {
        await docRef.set({ foo: 'bar' });
        const app = docRef.firestore.app;
        const name = app.name;
        const options = app.options;

        await app.delete();
        const app2 = firebase.initializeApp(options, name);
        const firestore2 = firebase.firestore!(app2);
        await firestore2.enablePersistence();
        const docRef2 = firestore2.doc(docRef.path);
        const docSnap2 = await docRef2.get({ source: 'cache' });
        expect(docSnap2.exists).to.be.true;
      });
    }
  );

  (persistence ? it : it.skip)(
    'can clear persistence if the client has not been initialized',
    async () => {
      await withTestDoc(persistence, async docRef => {
        const firestore = docRef.firestore;
        await docRef.set({ foo: 'bar' });
        const app = docRef.firestore.app;
        const name = app.name;
        const options = app.options;

        await app.delete();
        await firestore.clearPersistence();
        const app2 = firebase.initializeApp(options, name);
        const firestore2 = firebase.firestore!(app2);
        await firestore2.enablePersistence();
        const docRef2 = firestore2.doc(docRef.path);
        await expect(
          docRef2.get({ source: 'cache' })
        ).to.eventually.be.rejectedWith('Failed to get document from cache.');
      });
    }
  );

  (persistence ? it : it.skip)(
    'will reject the promise if clear persistence fails',
    async () => {
      await withTestDoc(persistence, async docRef => {
        const oldDelete = SimpleDb.delete;
        try {
          SimpleDb.delete = (name: string): Promise<void> => {
            return Promise.reject('Failed to delete the database.');
          };
          const firestore = docRef.firestore;
          await firestore.app.delete();
          await expect(
            firestore.clearPersistence()
          ).to.eventually.be.rejectedWith('Failed to delete the database.');
        } finally {
          SimpleDb.delete = oldDelete;
        }
      });
    }
  );

  it('can not clear persistence if the client has been initialized', async () => {
    await withTestDoc(persistence, async docRef => {
      const firestore = docRef.firestore;
      await expect(firestore.clearPersistence()).to.eventually.be.rejectedWith(
        'Persistence cannot be cleared after this Firestore instance is initialized.'
      );
    });
  });

  it('can get documents while offline', async () => {
    await withTestDoc(persistence, async docRef => {
      const firestore = docRef.firestore;

      await firestore.disableNetwork();
      await expect(docRef.get()).to.eventually.be.rejectedWith(
        'Failed to get document because the client is offline.'
      );

      const writePromise = docRef.set({ foo: 'bar' });
      const doc = await docRef.get();
      expect(doc.metadata.fromCache).to.be.true;

      await firestore.enableNetwork();
      await writePromise;

      const doc2 = await docRef.get();
      expect(doc2.metadata.fromCache).to.be.false;
      expect(doc2.data()).to.deep.equal({ foo: 'bar' });
    });
  });

  it('can enable and disable networking', () => {
    return withTestDb(persistence, async db => {
      // There's not currently a way to check if networking is in fact disabled,
      // so for now just test that the method is well-behaved and doesn't throw.
      await db.enableNetwork();
      await db.enableNetwork();
      await db.disableNetwork();
      await db.disableNetwork();
      await db.enableNetwork();
    });
  });

<<<<<<< HEAD
  it('can start a new instance after shut down', async () => {
    return withTestDoc(persistence, async docRef => {
      const firestore = docRef.firestore;
      // TODO(b/135755126): use public `shutdown` once it is availabe.
      await firestore.INTERNAL.delete();

      const newFirestore = firebase.firestore!(firestore.app);
=======
  it.only('can start a new instance after shut down', async () => {
    return withTestDoc(persistence, async docRef => {
      const firestore = docRef.firestore;
      await firestore.INTERNAL.shutdown();

      const newFirestore = firebase.firestore!(firestore.app);
      expect(newFirestore).to.not.equal(firestore);
>>>>>>> a07588c7
      await newFirestore.doc(docRef.path).set({ foo: 'bar' });
      const doc = await newFirestore.doc(docRef.path).get();
      expect(doc.data()).to.deep.equal({ foo: 'bar' });
    });
  });

  it('app delete leads to instance shutdown', async () => {
    await withTestDoc(persistence, async docRef => {
      await docRef.set({ foo: 'bar' });
      const app = docRef.firestore.app;
      await app.delete();

      expect(docRef.firestore.INTERNAL.isShutdown()).to.be.true;
    });
  });
<<<<<<< HEAD
  it('calling shutdown mutiple times should proceed', async () => {});
=======

  it('new operation after shutdown should throw', async () => {
    await withTestDoc(persistence, async docRef => {
      const firestore = docRef.firestore;
      await firestore.INTERNAL.shutdown();

      expect(() => {
        firestore.doc(docRef.path).set({ foo: 'bar' });
      }).to.throw();
    });
  });

  it('calling shutdown mutiple times should proceed', async () => {
    await withTestDoc(persistence, async docRef => {
      const firestore = docRef.firestore;
      await firestore.INTERNAL.shutdown();
      await firestore.INTERNAL.shutdown();

      expect(() => {
        firestore.doc(docRef.path).set({ foo: 'bar' });
      }).to.throw();
    });
  });
>>>>>>> a07588c7
});<|MERGE_RESOLUTION|>--- conflicted
+++ resolved
@@ -1069,15 +1069,6 @@
     });
   });
 
-<<<<<<< HEAD
-  it('can start a new instance after shut down', async () => {
-    return withTestDoc(persistence, async docRef => {
-      const firestore = docRef.firestore;
-      // TODO(b/135755126): use public `shutdown` once it is availabe.
-      await firestore.INTERNAL.delete();
-
-      const newFirestore = firebase.firestore!(firestore.app);
-=======
   it.only('can start a new instance after shut down', async () => {
     return withTestDoc(persistence, async docRef => {
       const firestore = docRef.firestore;
@@ -1085,7 +1076,6 @@
 
       const newFirestore = firebase.firestore!(firestore.app);
       expect(newFirestore).to.not.equal(firestore);
->>>>>>> a07588c7
       await newFirestore.doc(docRef.path).set({ foo: 'bar' });
       const doc = await newFirestore.doc(docRef.path).get();
       expect(doc.data()).to.deep.equal({ foo: 'bar' });
@@ -1101,9 +1091,6 @@
       expect(docRef.firestore.INTERNAL.isShutdown()).to.be.true;
     });
   });
-<<<<<<< HEAD
-  it('calling shutdown mutiple times should proceed', async () => {});
-=======
 
   it('new operation after shutdown should throw', async () => {
     await withTestDoc(persistence, async docRef => {
@@ -1127,5 +1114,4 @@
       }).to.throw();
     });
   });
->>>>>>> a07588c7
 });