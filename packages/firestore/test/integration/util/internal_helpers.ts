/**
 * @license
 * Copyright 2017 Google LLC
 *
 * Licensed under the Apache License, Version 2.0 (the "License");
 * you may not use this file except in compliance with the License.
 * You may obtain a copy of the License at
 *
 *   http://www.apache.org/licenses/LICENSE-2.0
 *
 * Unless required by applicable law or agreed to in writing, software
 * distributed under the License is distributed on an "AS IS" BASIS,
 * WITHOUT WARRANTIES OR CONDITIONS OF ANY KIND, either express or implied.
 * See the License for the specific language governing permissions and
 * limitations under the License.
 */

import * as firestore from '@firebase/firestore-types';

import { DatabaseId, DatabaseInfo } from '../../../src/core/database_info';
import { Datastore, newDatastore } from '../../../src/remote/datastore';

import {
  CredentialChangeListener,
  CredentialsProvider,
  EmptyCredentialsProvider
} from '../../../src/api/credentials';
import { Firestore } from '../../../src/api/database';
import { User } from '../../../src/auth/user';
import { PlatformSupport } from '../../../src/platform/platform';
import { AsyncQueue } from '../../../src/util/async_queue';
<<<<<<< HEAD
import {
  DEFAULT_PROJECT_ID,
  DEFAULT_SETTINGS,
  withTestDbsSettings
} from './helpers';
=======
import { withTestDbsSettings } from './helpers';
import { User } from '../../../src/auth/user';
import { DEFAULT_PROJECT_ID, DEFAULT_SETTINGS } from './settings';
>>>>>>> 3af49b4b

/** Helper to retrieve the AsyncQueue for a give FirebaseFirestore instance. */
export function asyncQueue(db: firestore.FirebaseFirestore): AsyncQueue {
  return (db as Firestore)._queue;
}

export function getDefaultDatabaseInfo(): DatabaseInfo {
  return new DatabaseInfo(
    new DatabaseId(DEFAULT_PROJECT_ID),
    'persistenceKey',
    DEFAULT_SETTINGS.host!,
    !!DEFAULT_SETTINGS.ssl,
    !!DEFAULT_SETTINGS.experimentalForceLongPolling
  );
}

export function withTestDatastore(
  fn: (datastore: Datastore) => Promise<void>,
  credentialsProvider: CredentialsProvider = new EmptyCredentialsProvider()
): Promise<void> {
  const databaseInfo = getDefaultDatabaseInfo();
  return PlatformSupport.getPlatform()
    .loadConnection(databaseInfo)
    .then(conn => {
      const serializer = PlatformSupport.getPlatform().newSerializer(
        databaseInfo.databaseId
      );
      const datastore = newDatastore(conn, credentialsProvider, serializer);
      return fn(datastore);
    });
}

export class MockCredentialsProvider extends EmptyCredentialsProvider {
  private listener: CredentialChangeListener | null = null;

  triggerUserChange(newUser: User): void {
    this.listener!(newUser);
  }

  setChangeListener(listener: CredentialChangeListener): void {
    super.setChangeListener(listener);
    this.listener = listener;
  }
}

export function withMockCredentialProviderTestDb(
  persistence: boolean,
  fn: (
    db: firestore.FirebaseFirestore,
    mockCredential: MockCredentialsProvider
  ) => Promise<void>
): Promise<void> {
  const mockCredentialsProvider = new MockCredentialsProvider();
  const settings = {
    ...DEFAULT_SETTINGS,
    credentials: { client: mockCredentialsProvider, type: 'provider' }
  };
  return withTestDbsSettings(
    persistence,
    DEFAULT_PROJECT_ID,
    settings,
    1,
    ([db]) => {
      return fn(db, mockCredentialsProvider);
    }
  );
}<|MERGE_RESOLUTION|>--- conflicted
+++ resolved
@@ -18,7 +18,7 @@
 import * as firestore from '@firebase/firestore-types';
 
 import { DatabaseId, DatabaseInfo } from '../../../src/core/database_info';
-import { Datastore, newDatastore } from '../../../src/remote/datastore';
+import { newDatastore, Datastore } from '../../../src/remote/datastore';
 
 import {
   CredentialChangeListener,
@@ -26,20 +26,11 @@
   EmptyCredentialsProvider
 } from '../../../src/api/credentials';
 import { Firestore } from '../../../src/api/database';
-import { User } from '../../../src/auth/user';
 import { PlatformSupport } from '../../../src/platform/platform';
 import { AsyncQueue } from '../../../src/util/async_queue';
-<<<<<<< HEAD
-import {
-  DEFAULT_PROJECT_ID,
-  DEFAULT_SETTINGS,
-  withTestDbsSettings
-} from './helpers';
-=======
 import { withTestDbsSettings } from './helpers';
 import { User } from '../../../src/auth/user';
 import { DEFAULT_PROJECT_ID, DEFAULT_SETTINGS } from './settings';
->>>>>>> 3af49b4b
 
 /** Helper to retrieve the AsyncQueue for a give FirebaseFirestore instance. */
 export function asyncQueue(db: firestore.FirebaseFirestore): AsyncQueue {
