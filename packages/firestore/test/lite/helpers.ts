/**
 * @license
 * Copyright 2020 Google LLC
 *
 * Licensed under the Apache License, Version 2.0 (the "License");
 * you may not use this file except in compliance with the License.
 * You may obtain a copy of the License at
 *
 *   http://www.apache.org/licenses/LICENSE-2.0
 *
 * Unless required by applicable law or agreed to in writing, software
 * distributed under the License is distributed on an "AS IS" BASIS,
 * WITHOUT WARRANTIES OR CONDITIONS OF ANY KIND, either express or implied.
 * See the License for the specific language governing permissions and
 * limitations under the License.
 */

// eslint-disable-next-line import/no-extraneous-dependencies
import { initializeApp } from '@firebase/app-exp';
import { expect } from 'chai';

import { initializeFirestore, Firestore } from '../../src/lite-api/database';
import {
  doc,
  collection,
  DocumentData,
  CollectionReference,
  DocumentReference,
<<<<<<< HEAD
  SetOptions
} from '../../src/lite-api/reference';
import { setDoc } from '../../src/lite-api/reference_impl';
import { FirestoreSettings } from '../../src/lite-api/settings';
import { QueryDocumentSnapshot } from '../../src/lite-api/snapshot';
=======
  SetOptions,
  PartialWithFieldValue
} from '../../src/lite/reference';
import { setDoc } from '../../src/lite/reference_impl';
import { FirestoreSettings } from '../../src/lite/settings';
import { QueryDocumentSnapshot } from '../../src/lite/snapshot';
>>>>>>> 0a91a906
import { AutoId } from '../../src/util/misc';
import {
  DEFAULT_PROJECT_ID,
  DEFAULT_SETTINGS
} from '../integration/util/settings';

let appCount = 0;

export async function withTestDbSettings(
  projectId: string,
  settings: FirestoreSettings,
  fn: (db: Firestore) => void | Promise<void>
): Promise<void> {
  const app = initializeApp(
    { apiKey: 'fake-api-key', projectId },
    'test-app-' + appCount++
  );

  const firestore = initializeFirestore(app, settings);
  return fn(firestore);
}

export function withTestDb(
  fn: (db: Firestore) => void | Promise<void>
): Promise<void> {
  return withTestDbSettings(DEFAULT_PROJECT_ID, DEFAULT_SETTINGS, fn);
}

export function withTestDoc(
  fn: (doc: DocumentReference) => void | Promise<void>
): Promise<void> {
  return withTestDb(db => {
    return fn(doc(collection(db, 'test-collection')));
  });
}

export function withTestDocAndInitialData(
  data: DocumentData,
  fn: (doc: DocumentReference<DocumentData>) => void | Promise<void>
): Promise<void> {
  return withTestDb(async db => {
    const ref = doc(collection(db, 'test-collection'));
    await setDoc(ref, data);
    return fn(ref);
  });
}

export function withTestCollectionAndInitialData(
  data: DocumentData[],
  fn: (collRef: CollectionReference<DocumentData>) => void | Promise<void>
): Promise<void> {
  return withTestDb(async db => {
    const coll = collection(db, AutoId.newId());
    for (const element of data) {
      const ref = doc(coll);
      await setDoc(ref, element);
    }
    return fn(coll);
  });
}

export function withTestCollection(
  fn: (collRef: CollectionReference) => void | Promise<void>
): Promise<void> {
  return withTestDb(db => {
    return fn(collection(db, AutoId.newId()));
  });
}

// Used for testing the FirestoreDataConverter.
export class Post {
  constructor(
    readonly title: string,
    readonly author: string,
    readonly id = 1
  ) {}
  byline(): string {
    return this.title + ', by ' + this.author;
  }
}

export const postConverter = {
  toFirestore(post: Post): DocumentData {
    return { title: post.title, author: post.author };
  },
  fromFirestore(snapshot: QueryDocumentSnapshot<DocumentData>): Post {
    const data = snapshot.data();
    return new Post(data.title, data.author);
  }
};

export const postConverterMerge = {
  toFirestore(
    post: PartialWithFieldValue<Post>,
    options?: SetOptions
  ): DocumentData {
    if (
      options &&
      ((options as { merge: true }).merge ||
        (options as { mergeFields: Array<string | number> }).mergeFields)
    ) {
      expect(post).to.not.be.an.instanceof(Post);
    } else {
      expect(post).to.be.an.instanceof(Post);
    }
    const result: DocumentData = {};
    if (post.title) {
      result.title = post.title;
    }
    if (post.author) {
      result.author = post.author;
    }
    return result;
  },
  fromFirestore(snapshot: QueryDocumentSnapshot<DocumentData>): Post {
    const data = snapshot.data();
    return new Post(data.title, data.author);
  }
};<|MERGE_RESOLUTION|>--- conflicted
+++ resolved
@@ -26,20 +26,12 @@
   DocumentData,
   CollectionReference,
   DocumentReference,
-<<<<<<< HEAD
-  SetOptions
+  SetOptions,
+  PartialWithFieldValue
 } from '../../src/lite-api/reference';
 import { setDoc } from '../../src/lite-api/reference_impl';
 import { FirestoreSettings } from '../../src/lite-api/settings';
 import { QueryDocumentSnapshot } from '../../src/lite-api/snapshot';
-=======
-  SetOptions,
-  PartialWithFieldValue
-} from '../../src/lite/reference';
-import { setDoc } from '../../src/lite/reference_impl';
-import { FirestoreSettings } from '../../src/lite/settings';
-import { QueryDocumentSnapshot } from '../../src/lite/snapshot';
->>>>>>> 0a91a906
 import { AutoId } from '../../src/util/misc';
 import {
   DEFAULT_PROJECT_ID,
