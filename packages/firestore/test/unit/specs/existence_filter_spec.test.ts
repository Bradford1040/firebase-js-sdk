--- conflicted
+++ resolved
@@ -38,25 +38,6 @@
       .watchAcksFull(query1, 1000, doc1)
       .expectEvents(query1, { added: [doc1] })
       .watchFilters([query1], [doc1.key])
-<<<<<<< HEAD
-      .watchSnapshots(2000);
-  });
-
-  // This test is only to make sure watchFilters can accept bloom filter.
-  // TODO:(mila) update the tests when bloom filter logic is implemented.
-  specTest('Existence filter with bloom filter match', [], () => {
-    const query1 = query('collection');
-    const doc1 = doc('collection/1', 1000, { v: 1 });
-    return spec()
-      .userListens(query1)
-      .watchAcksFull(query1, 1000, doc1)
-      .expectEvents(query1, { added: [doc1] })
-      .watchFilters([query1], [doc1.key], {
-        bits: { bitmap: 'a', padding: 1 },
-        hashCount: 1
-      })
-=======
->>>>>>> d66f4ca9
       .watchSnapshots(2000);
   });
 
@@ -122,39 +103,6 @@
         .watchAcksFull(query1, 1000, doc1, doc2)
         .expectEvents(query1, { added: [doc1, doc2] })
         .watchFilters([query1], [doc1.key]) // in the next sync doc2 was deleted
-<<<<<<< HEAD
-        .watchSnapshots(2000)
-        // query is now marked as "inconsistent" because of filter mismatch
-        .expectEvents(query1, { fromCache: true })
-        .expectActiveTargets({ query: query1, resumeToken: '' })
-        .watchRemoves(query1) // Acks removal of query
-        .watchAcksFull(query1, 2000, doc1)
-        .expectLimboDocs(doc2.key) // doc2 is now in limbo
-        .ackLimbo(2000, deletedDoc('collection/2', 2000))
-        .expectLimboDocs() // doc2 is no longer in limbo
-        .expectEvents(query1, {
-          removed: [doc2]
-        })
-    );
-  });
-
-  // This test is only to make sure watchFilters can accept bloom filter.
-  // TODO:(mila) update the tests when bloom filter logic is implemented.
-  specTest('Existence filter mismatch triggers bloom filter', [], () => {
-    const query1 = query('collection');
-    const doc1 = doc('collection/1', 1000, { v: 1 });
-    const doc2 = doc('collection/2', 1000, { v: 2 });
-    return (
-      spec()
-        .userListens(query1)
-        .watchAcksFull(query1, 1000, doc1, doc2)
-        .expectEvents(query1, { added: [doc1, doc2] })
-        .watchFilters([query1], [doc1.key], {
-          bits: { bitmap: 'a', padding: 1 },
-          hashCount: 3
-        }) // in the next sync doc2 was deleted
-=======
->>>>>>> d66f4ca9
         .watchSnapshots(2000)
         // query is now marked as "inconsistent" because of filter mismatch
         .expectEvents(query1, { fromCache: true })
