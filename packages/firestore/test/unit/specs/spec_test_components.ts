--- conflicted
+++ resolved
@@ -51,9 +51,6 @@
 import { Query } from '../../../src/core/query';
 import { Mutation } from '../../../src/model/mutation';
 import { expect } from 'chai';
-<<<<<<< HEAD
-import { JSON_SERIALIZER } from '../local/persistence_test_helpers';
-=======
 import { FakeDocument } from '../../util/test_platform';
 import {
   SharedClientState,
@@ -61,7 +58,6 @@
 } from '../../../src/local/shared_client_state';
 import { WindowLike } from '../../../src/util/types';
 import { newSerializer } from '../../../src/platform/serializer';
->>>>>>> 1791a9be
 
 /**
  * A test-only MemoryPersistence implementation that is able to inject
@@ -195,7 +191,7 @@
       this.gcEnabled
         ? MemoryEagerDelegate.factory
         : p => new MemoryLruDelegate(p, LruParams.DEFAULT),
-      JSON_SERIALIZER
+      newSerializer(cfg.databaseInfo.databaseId)
     );
   }
 }
