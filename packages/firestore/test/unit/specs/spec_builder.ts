/**
 * @license
 * Copyright 2017 Google LLC
 *
 * Licensed under the Apache License, Version 2.0 (the "License");
 * you may not use this file except in compliance with the License.
 * You may obtain a copy of the License at
 *
 *   http://www.apache.org/licenses/LICENSE-2.0
 *
 * Unless required by applicable law or agreed to in writing, software
 * distributed under the License is distributed on an "AS IS" BASIS,
 * WITHOUT WARRANTIES OR CONDITIONS OF ANY KIND, either express or implied.
 * See the License for the specific language governing permissions and
 * limitations under the License.
 */

import { IndexConfiguration } from '../../../src/api/index_configuration';
import { ExpUserDataWriter } from '../../../src/api/user_data_writer';
import {
  ListenOptions,
  ListenerDataSource as Source
} from '../../../src/core/event_manager';
import { FieldFilter, Filter } from '../../../src/core/filter';
import {
  LimitType,
  newQueryForPath,
  Query,
  queryEquals,
  queryToTarget
} from '../../../src/core/query';
import {
  canonifyTarget,
  Target,
  targetEquals,
  targetIsPipelineTarget
} from '../../../src/core/target';
import { TargetIdGenerator } from '../../../src/core/target_id_generator';
import { TargetId } from '../../../src/core/types';
import { TargetPurpose } from '../../../src/local/target_data';
import { Document } from '../../../src/model/document';
import { DocumentKey } from '../../../src/model/document_key';
import { FieldIndex } from '../../../src/model/field_index';
import { JsonObject } from '../../../src/model/object_value';
import { ResourcePath } from '../../../src/model/path';
import { BloomFilter as ProtoBloomFilter } from '../../../src/protos/firestore_proto_api';
import {
  isPermanentWriteError,
  mapCodeFromRpcCode,
  mapRpcCodeFromCode
} from '../../../src/remote/rpc_error';
import { debugAssert, fail } from '../../../src/util/assert';
import { TimerId } from '../../../src/util/async_queue';
import { Code } from '../../../src/util/error';
import { forEach } from '../../../src/util/obj';
import { ObjectMap } from '../../../src/util/obj_map';
import { isNullOrUndefined } from '../../../src/util/types';
<<<<<<< HEAD
import { firestore, newTestFirestore } from '../../util/api_helpers';
import { TestSnapshotVersion } from '../../util/helpers';
=======
import { firestore } from '../../util/api_helpers';
import { deletedDoc, TestSnapshotVersion } from '../../util/helpers';
>>>>>>> ecd931d7

import { RpcError } from './spec_rpc_error';
import {
  parseQuery,
  PersistenceAction,
  runSpec,
  SpecConfig,
  SpecDocument,
  SpecQuery,
  SpecQueryFilter,
  SpecQueryOrderBy,
  SpecStep,
  SpecWatchFilter,
  SpecWriteAck,
  SpecWriteFailure
} from './spec_test_runner';
import {
  canonifyPipeline,
  canonifyTargetOrPipeline,
  isPipeline,
  pipelineEq,
  QueryOrPipeline,
  queryOrPipelineEqual,
  TargetOrPipeline,
  targetOrPipelineEqual,
  toPipeline
} from '../../../src/core/pipeline-util';
import { CorePipeline } from '../../../src/core/pipeline_run';
import { toCorePipeline } from '../../util/pipelines';

const userDataWriter = new ExpUserDataWriter(firestore());

// These types are used in a protected API by SpecBuilder and need to be
// exported.
export interface LimboMap {
  [key: string]: TargetId;
}

export interface ActiveTargetSpec {
  queries: Array<SpecQuery | CorePipeline>;
  pipelines: Array<CorePipeline>;
  targetPurpose?: TargetPurpose;
  resumeToken?: string;
  readTime?: TestSnapshotVersion;
  expectedCount?: number;
}

export interface ActiveTargetMap {
  [targetId: string]: ActiveTargetSpec;
}

export interface ResumeSpec {
  resumeToken?: string;
  readTime?: TestSnapshotVersion;
  expectedCount?: number;
}

/**
 * Tracks the expected memory state of a client (e.g. the expected active watch
 * targets based on userListens(), userUnlistens(), and watchRemoves()
 * as well as the expectActiveTargets() and expectLimboDocs() expectations).
 *
 * Automatically keeping track of the active targets makes writing tests
 * much simpler and the tests much easier to follow.
 *
 * Whenever the map changes, the expected state is automatically encoded in
 * the tests.
 */
export class ClientMemoryState {
  activeTargets: ActiveTargetMap = {};
  queryMapping = new ObjectMap<TargetOrPipeline, TargetId>(
    canonifyTargetOrPipeline,
    targetOrPipelineEqual
  );
  limboMapping: LimboMap = {};

  limboIdGenerator: TargetIdGenerator = TargetIdGenerator.forSyncEngine();
  injectFailures = false;

  constructor() {
    this.reset();
  }

  /** Reset all internal memory state (as done during a client restart). */
  reset(): void {
    this.queryMapping = new ObjectMap<TargetOrPipeline, TargetId>(
      canonifyTargetOrPipeline,
      targetOrPipelineEqual
    );
    this.limboMapping = {};
    this.activeTargets = {};
    this.limboIdGenerator = TargetIdGenerator.forSyncEngine();
  }

  /**
   * Reset the internal limbo mapping (as done during a primary lease failover).
   */
  resetLimboMapping(): void {
    this.limboMapping = {};
  }
}

/**
 * Generates and provides consistent cross-tab target IDs for queries that are
 * active in multiple tabs.
 */
class CachedTargetIdGenerator {
  // TODO(wuandy): rename this to targetMapping.
  private queryMapping = new ObjectMap<TargetOrPipeline, TargetId>(
    canonifyTargetOrPipeline,
    targetOrPipelineEqual
  );
  private targetIdGenerator = TargetIdGenerator.forTargetCache();

  /**
   * Returns a cached target ID for the provided Target, or a new ID if no
   * target ID has ever been assigned.
   */
  next(target: TargetOrPipeline): TargetId {
    if (this.queryMapping.has(target)) {
      return this.queryMapping.get(target)!;
    }
    const targetId = this.targetIdGenerator.next();
    this.queryMapping.set(target, targetId);
    return targetId;
  }

  /** Returns the target ID for a target that is known to exist. */
  cachedId(target: TargetOrPipeline): TargetId {
    if (!this.queryMapping.has(target)) {
      throw new Error("Target ID doesn't exists for target: " + target);
    }

    return this.queryMapping.get(target)!;
  }

  /** Remove the cached target ID for the provided target. */
  purge(target: TargetOrPipeline): void {
    if (!this.queryMapping.has(target)) {
      throw new Error("Target ID doesn't exists for target: " + target);
    }

    this.queryMapping.delete(target);
  }
}
/**
 * Provides a high-level language to construct spec tests that can be exported
 * to the spec JSON format or be run as a spec test directly.
 *
 * Exported JSON tests can be used in other clients without the need to
 * duplicate tests in every client.
 */
export class SpecBuilder {
  protected config: SpecConfig = { useEagerGCForMemory: true, numClients: 1 };
  // currentStep is built up (in particular, expectations can be added to it)
  // until nextStep() is called to append it to steps.
  protected currentStep: SpecStep | null = null;

  private steps: SpecStep[] = [];

  private queryIdGenerator = new CachedTargetIdGenerator();

  private readonly currentClientState: ClientMemoryState =
    new ClientMemoryState();

  // Accessor function that can be overridden to return a different
  // `ClientMemoryState`.
  protected get clientState(): ClientMemoryState {
    return this.currentClientState;
  }

  private get limboIdGenerator(): TargetIdGenerator {
    return this.clientState.limboIdGenerator;
  }

  private get queryMapping(): ObjectMap<TargetOrPipeline, TargetId> {
    return this.clientState.queryMapping;
  }

  private get limboMapping(): LimboMap {
    return this.clientState.limboMapping;
  }

  private get activeTargets(): ActiveTargetMap {
    return this.clientState.activeTargets;
  }

  private get injectFailures(): boolean {
    return this.clientState.injectFailures;
  }

  private set injectFailures(injectFailures: boolean) {
    this.clientState.injectFailures = injectFailures;
  }

  /**
   * Exports the spec steps as a JSON object that be used in the spec runner.
   */
  toJSON(): { config: SpecConfig; steps: SpecStep[] } {
    this.nextStep();
    return { config: this.config, steps: this.steps };
  }

  /**
   * Run the spec as a test. If persistence is available it will run it with and
   * without persistence enabled.
   */
  runAsTest(
    name: string,
    tags: string[],
    usePersistence: boolean,
    convertToPipeline: boolean
  ): Promise<void> {
    this.nextStep();
    this.config.convertToPipeline = convertToPipeline;
    return runSpec(name, tags, usePersistence, this.config, this.steps);
  }

  // Ensures manual LRU GC for both memory and indexeddb persistence.
  // In spec tests, GC is always manually triggered via triggerLruGC().
  ensureManualLruGC(): this {
    debugAssert(
      !this.currentStep,
      'ensureManualLruGC() must be called before all spec steps.'
    );
    this.config.useEagerGCForMemory = false;
    return this;
  }

  withMaxConcurrentLimboResolutions(value?: number): this {
    this.config.maxConcurrentLimboResolutions = value;
    return this;
  }

  private addUserListenStep(
    query: QueryOrPipeline,
    resume?: ResumeSpec,
    options?: ListenOptions
  ): void {
    this.nextStep();

    const target = isPipeline(query) ? query : queryToTarget(query);
    let targetId: TargetId = 0;

    if (this.injectFailures) {
      // Return a `userListens()` step but don't advance the target IDs.
      this.currentStep = {
        userListen: {
          targetId,
          query: isPipeline(query) ? query : SpecBuilder.queryToSpec(query),
          options
        }
      };
    } else {
      if (this.queryMapping.has(target)) {
        targetId = this.queryMapping.get(target)!;
      } else {
        targetId = this.queryIdGenerator.next(target);
      }

      this.queryMapping.set(target, targetId);

      if (options?.source !== Source.Cache) {
        // Active targets are created if listener is not sourcing from cache
        this.addQueryToActiveTargets(targetId, query, resume);
      }

      this.currentStep = {
        userListen: {
          targetId,
          query: isPipeline(query) ? query : SpecBuilder.queryToSpec(query),
          options
        },
        expectedState: { activeTargets: { ...this.activeTargets } }
      };
    }
  }

  userListens(query: QueryOrPipeline, resume?: ResumeSpec): this {
    this.addUserListenStep(query, resume);
    return this;
  }

<<<<<<< HEAD
  userListensToCache(query: QueryOrPipeline, resume?: ResumeSpec): this {
=======
  /** Listen to query using the same options as executing a getDoc or getDocs */
  userListensForGet(query: Query, resume?: ResumeSpec): this {
    this.addUserListenStep(query, resume, {
      includeMetadataChanges: true,
      waitForSyncWhenOnline: true
    });
    return this;
  }

  userListensToCache(query: Query, resume?: ResumeSpec): this {
>>>>>>> ecd931d7
    this.addUserListenStep(query, resume, { source: Source.Cache });
    return this;
  }

  /**
   * Registers a previously active target with the test expectations after a
   * stream disconnect.
   */
  restoreListen(
    query: QueryOrPipeline,
    resumeToken: string,
    expectedCount?: number
  ): this {
    const targetId = this.queryMapping.get(
      isPipeline(query) ? query : queryToTarget(query)
    );

    if (isNullOrUndefined(targetId)) {
      throw new Error("Can't restore an unknown query: " + query);
    }

    this.addQueryToActiveTargets(targetId!, query, {
      resumeToken,
      expectedCount
    });

    const currentStep = this.currentStep!;
    currentStep.expectedState = currentStep.expectedState || {};
    currentStep.expectedState.activeTargets = { ...this.activeTargets };
    return this;
  }

  userUnlistens(
    query: QueryOrPipeline,
    shouldRemoveWatchTarget: boolean = true
  ): this {
    this.nextStep();
    const target = isPipeline(query) ? query : queryToTarget(query);
    if (!this.queryMapping.has(target)) {
      throw new Error('Unlistening to query not listened to: ' + query);
    }
    const targetId = this.queryMapping.get(target)!;
    if (shouldRemoveWatchTarget) {
      this.removeQueryFromActiveTargets(query, targetId);
    }

    if (this.config.useEagerGCForMemory && !this.activeTargets[targetId]) {
      this.queryMapping.delete(target);
      this.queryIdGenerator.purge(target);
    }

    this.currentStep = {
      userUnlisten: [
        targetId,
        isPipeline(query) ? query : SpecBuilder.queryToSpec(query)
      ],
      expectedState: { activeTargets: { ...this.activeTargets } }
    };
    return this;
  }

  userUnlistensToCache(query: QueryOrPipeline): this {
    // Listener sourced from cache do not need to close watch stream.
    return this.userUnlistens(query, /** shouldRemoveWatchTarget= */ false);
  }

  userSets(key: string, value: JsonObject<unknown>): this {
    this.nextStep();
    this.currentStep = {
      userSet: [key, value]
    };
    return this;
  }

  userPatches(key: string, value: JsonObject<unknown>): this {
    this.nextStep();
    this.currentStep = {
      userPatch: [key, value]
    };
    return this;
  }

  userDeletes(key: string): this {
    this.nextStep();
    this.currentStep = {
      userDelete: key
    };
    return this;
  }

  userAddsSnapshotsInSyncListener(): this {
    this.nextStep();
    this.currentStep = {
      addSnapshotsInSyncListener: true
    };
    return this;
  }

  userRemovesSnapshotsInSyncListener(): this {
    this.nextStep();
    this.currentStep = {
      removeSnapshotsInSyncListener: true
    };
    return this;
  }

  loadBundle(bundleContent: string): this {
    this.nextStep();
    this.currentStep = {
      loadBundle: bundleContent
    };
    // Loading a bundle implicitly creates a new target. We advance the `queryIdGenerator` to match.
    this.queryIdGenerator.next(
      queryToTarget(newQueryForPath(ResourcePath.emptyPath()))
    );
    return this;
  }

  setIndexConfiguration(
    jsonOrConfiguration: string | IndexConfiguration
  ): this {
    this.nextStep();
    this.currentStep = {
      setIndexConfiguration: jsonOrConfiguration
    };
    return this;
  }

  // PORTING NOTE: Only used by web multi-tab tests.
  becomeHidden(): this {
    this.nextStep();
    this.currentStep = {
      applyClientState: { visibility: 'hidden' }
    };
    return this;
  }

  // PORTING NOTE: Only used by web multi-tab tests.
  becomeVisible(): this {
    this.nextStep();
    this.currentStep = {
      applyClientState: { visibility: 'visible' }
    };
    return this;
  }

  runTimer(timerId: TimerId): this {
    this.nextStep();
    this.currentStep = { runTimer: timerId };
    return this;
  }

  changeUser(uid: string | null): this {
    this.nextStep();
    this.currentStep = { changeUser: uid };
    return this;
  }

  disableNetwork(): this {
    this.nextStep();
    this.currentStep = {
      enableNetwork: false,
      expectedState: {
        activeTargets: {},
        activeLimboDocs: [],
        enqueuedLimboDocs: []
      }
    };
    return this;
  }

  enableNetwork(): this {
    this.nextStep();
    this.currentStep = {
      enableNetwork: true
    };
    return this;
  }

  clearPersistence(): this {
    this.nextStep();
    this.currentStep = {
      clearPersistence: true
    };
    return this;
  }

  restart(): this {
    this.nextStep();
    this.currentStep = {
      restart: true,
      expectedState: {
        activeTargets: {},
        activeLimboDocs: [],
        enqueuedLimboDocs: []
      }
    };
    // Reset our mappings / target ids since all existing listens will be
    // forgotten.
    this.clientState.reset();
    return this;
  }

  shutdown(): this {
    this.nextStep();
    this.currentStep = {
      shutdown: true,
      expectedState: {
        activeTargets: {},
        activeLimboDocs: [],
        enqueuedLimboDocs: []
      }
    };
    // Reset our mappings / target ids since all existing listens will be
    // forgotten.
    this.clientState.reset();
    return this;
  }

  /**
   * Fails the specified database transaction until `recoverDatabase()` is
   * called.
   */
  failDatabaseTransactions(...actions: PersistenceAction[]): this {
    this.nextStep();
    this.injectFailures = true;
    this.currentStep = {
      failDatabase: actions
    };
    return this;
  }

  /** Stops failing database operations. */
  recoverDatabase(): this {
    this.nextStep();
    this.injectFailures = false;
    this.currentStep = {
      failDatabase: false
    };
    return this;
  }

  expectIsShutdown(): this {
    this.assertStep('Active target expectation requires previous step');
    const currentStep = this.currentStep!;
    currentStep.expectedState = currentStep.expectedState || {};
    currentStep.expectedState.isShutdown = true;
    return this;
  }

  /** Expects indexes to exist (in any order) */
  expectIndexes(indexes: FieldIndex[]): this {
    this.assertStep('Indexes expectation requires previous step');
    const currentStep = this.currentStep!;
    currentStep.expectedState = currentStep.expectedState || {};
    currentStep.expectedState.indexes = indexes;
    return this;
  }

  /** Overrides the currently expected set of active targets. */
  expectActiveTargets(
    ...targets: Array<{
      query: Query;
      targetPurpose?: TargetPurpose;
      resumeToken?: string;
      readTime?: TestSnapshotVersion;
      expectedCount?: number;
    }>
  ): this {
    this.assertStep('Active target expectation requires previous step');
    const currentStep = this.currentStep!;
    this.clientState.activeTargets = {};
    targets.forEach(
      ({ query, resumeToken, readTime, expectedCount, targetPurpose }) => {
        this.addQueryToActiveTargets(
          this.getTargetId(query),
          query,
          {
            resumeToken,
            readTime,
            expectedCount
          },
          targetPurpose
        );
      }
    );
    currentStep.expectedState = currentStep.expectedState || {};
    currentStep.expectedState.activeTargets = { ...this.activeTargets };
    return this;
  }

  /**
   * Expects a document to be in limbo. A targetId is assigned if it's not in
   * limbo yet.
   */
  expectLimboDocs(...keys: DocumentKey[]): this {
    this.assertStep('Limbo expectation requires previous step');
    const currentStep = this.currentStep!;

    // Clear any preexisting limbo watch targets, which we'll re-create as
    // necessary from the provided keys below.
    forEach(this.limboMapping, (key, targetId) => {
      delete this.activeTargets[targetId];
    });

    keys.forEach(key => {
      const path = key.path.canonicalString();
      // Create limbo target ID mapping if it was not in limbo yet
      if (!this.limboMapping[path]) {
        this.limboMapping[path] = this.limboIdGenerator.next();
      }
      // Limbo doc queries are always without resume token
      this.addQueryToActiveTargets(
        this.limboMapping[path],
        newQueryForPath(key.path),
        { resumeToken: '' },
        TargetPurpose.LimboResolution
      );
    });

    currentStep.expectedState = currentStep.expectedState || {};
    currentStep.expectedState.activeLimboDocs = keys.map(k =>
      SpecBuilder.keyToSpec(k)
    );
    currentStep.expectedState.activeTargets = { ...this.activeTargets };
    return this;
  }

  /**
   * Expects a document to be in limbo, enqueued for limbo resolution, and
   * therefore *without* an active targetId.
   */
  expectEnqueuedLimboDocs(...keys: DocumentKey[]): this {
    this.assertStep('Limbo expectation requires previous step');
    const currentStep = this.currentStep!;

    currentStep.expectedState = currentStep.expectedState || {};
    currentStep.expectedState.enqueuedLimboDocs = keys.map(k =>
      SpecBuilder.keyToSpec(k)
    );

    return this;
  }

  /**
   * Special helper for limbo documents that acks with either a document or
   * with no document for NoDocument. This is translated into normal watch
   * messages.
   */
  ackLimbo(version: TestSnapshotVersion, doc: Document): this {
    const query = newQueryForPath(doc.key.path);
    this.watchAcks(query);
    if (doc.isFoundDocument()) {
      this.watchSends({ affects: [query] }, doc);
    } else if (doc.isNoDocument()) {
      // Don't send any updates
    } else {
      fail('Unknown parameter: ' + doc);
    }
    this.watchCurrents(query, 'resume-token-' + version);
    this.watchSnapshots(version);
    return this;
  }

  /**
   * Special helper for limbo documents that acks an unlisten for a limbo doc
   * with either a document or with no document for NoDocument. This is
   * translated into normal watch messages.
   */
  watchRemovesLimboTarget(doc: Document): this {
    const query = newQueryForPath(doc.key.path);
    this.watchRemoves(query);
    return this;
  }

  /**
   * Acks a write with a version and optional additional options.
   *
   * expectUserCallback defaults to true if omitted.
   */
  writeAcks(
    doc: string,
    version: TestSnapshotVersion,
    options?: { expectUserCallback?: boolean; keepInQueue?: boolean }
  ): this {
    this.nextStep();
    options = options || {};

    const writeAck: SpecWriteAck = { version };
    if (options.keepInQueue) {
      writeAck.keepInQueue = true;
    }
    this.currentStep = { writeAck };

    if (options.expectUserCallback !== false) {
      return this.expectUserCallbacks({ acknowledged: [doc] });
    } else {
      return this;
    }
  }

  /**
   * Fails a write with an error and optional additional options.
   *
   * expectUserCallback defaults to true if omitted.
   */
  failWrite(
    doc: string,
    error: RpcError,
    options?: { expectUserCallback?: boolean; keepInQueue?: boolean }
  ): this {
    this.nextStep();
    options = options || {};

    // If this is a permanent error, the write is not expected to be sent
    // again.
    const code = mapCodeFromRpcCode(error.code);
    const isPermanentFailure = isPermanentWriteError(code);
    const keepInQueue =
      options.keepInQueue !== undefined
        ? options.keepInQueue
        : !isPermanentFailure;

    const failWrite: SpecWriteFailure = { error };
    if (keepInQueue) {
      failWrite.keepInQueue = true;
    }
    this.currentStep = { failWrite };

    if (options.expectUserCallback !== false) {
      return this.expectUserCallbacks({ rejected: [doc] });
    } else {
      return this;
    }
  }

  // TODO(wuandy): watch* methods should really be dealing with Target, not
  // Query, make this happen.
  watchAcks(query: Query): this {
    this.nextStep();
    this.currentStep = {
      watchAck: [this.getTargetId(query)]
    };
    return this;
  }

  // Technically any target change can contain a resume token, but a CURRENT
  // target change is where it makes the most sense in our tests currently.
  // Eventually we want to make the model more generic so we can add resume
  // tokens in other places.
  // TODO(b/37254270): Handle global resume tokens
  watchCurrents(query: Query, resumeToken: string): this {
    this.nextStep();
    this.currentStep = {
      watchCurrent: [[this.getTargetId(query)], resumeToken]
    };
    return this;
  }

  watchRemoves(query: Query, cause?: RpcError): this {
    this.nextStep();
    this.currentStep = {
      watchRemove: { targetIds: [this.getTargetId(query)], cause }
    };
    if (cause) {
      delete this.activeTargets[this.getTargetId(query)];
      this.currentStep.expectedState = {
        activeTargets: { ...this.activeTargets }
      };
    }
    return this;
  }

  watchSends(
    targets: { affects?: Query[]; removed?: Query[] },
    ...docs: Document[]
  ): this {
    this.nextStep();
    const affects =
      targets.affects &&
      targets.affects.map(query => {
        return this.getTargetId(query);
      });
    const removed =
      targets.removed &&
      targets.removed.map(query => {
        return this.getTargetId(query);
      });
    const specDocs: SpecDocument[] = [];
    for (const doc of docs) {
      specDocs.push(SpecBuilder.docToSpec(doc));
    }
    this.currentStep = {
      watchEntity: {
        docs: specDocs,
        targets: affects,
        removedTargets: removed
      }
    };
    return this;
  }

  watchRemovesDoc(key: DocumentKey, ...targets: Query[]): this {
    this.nextStep();
    this.currentStep = {
      watchEntity: {
        key: SpecBuilder.keyToSpec(key),
        removedTargets: targets.map(query => this.getTargetId(query))
      }
    };
    return this;
  }

  watchDeletesDoc(
    key: DocumentKey,
    version: TestSnapshotVersion,
    ...targets: Query[]
  ): this {
    this.nextStep();
    this.currentStep = {
      watchEntity: {
        doc: SpecBuilder.docToSpec(
          deletedDoc(key.path.canonicalString(), version)
        ),
        removedTargets: targets.map(query => this.getTargetId(query))
      }
    };
    return this;
  }

  watchFilters(
    queries: Query[],
    docs: DocumentKey[] = [],
    bloomFilter?: ProtoBloomFilter
  ): this {
    this.nextStep();
    const targetIds = queries.map(query => {
      return this.getTargetId(query);
    });
    const keys = docs.map(key => {
      return key.path.canonicalString();
    });
    const filter: SpecWatchFilter = { targetIds, keys, bloomFilter };
    this.currentStep = {
      watchFilter: filter
    };
    return this;
  }

  watchResets(...queries: Query[]): this {
    this.nextStep();
    const targetIds = queries.map(query => this.getTargetId(query));
    this.currentStep = {
      watchReset: targetIds
    };
    return this;
  }

  watchSnapshots(
    version: TestSnapshotVersion,
    targets?: Query[],
    resumeToken?: string
  ): this {
    this.nextStep();
    const targetIds = targets
      ? targets.map(query => this.getTargetId(query))
      : [];
    this.currentStep = {
      watchSnapshot: { version, targetIds, resumeToken }
    };
    return this;
  }

  watchAcksFull(
    query: Query,
    version: TestSnapshotVersion,
    ...docs: Document[]
  ): this {
    this.watchAcks(query);
    this.watchSends({ affects: [query] }, ...docs);
    this.watchCurrents(query, 'resume-token-' + version);
    this.watchSnapshots(version);
    return this;
  }

  watchStreamCloses(error: Code, opts?: { runBackoffTimer: boolean }): this {
    if (!opts) {
      opts = { runBackoffTimer: true };
    }

    this.nextStep();
    this.currentStep = {
      watchStreamClose: {
        error: {
          code: mapRpcCodeFromCode(error),
          message: 'Simulated Backend Error'
        },
        runBackoffTimer: opts.runBackoffTimer
      }
    };
    return this;
  }

  waitForPendingWrites(): this {
    this.nextStep();
    this.currentStep = {
      waitForPendingWrites: true
    };
    return this;
  }

  expectUserCallbacks(docs: {
    acknowledged?: string[];
    rejected?: string[];
  }): this {
    this.assertStep('Expectations require previous step');
    const currentStep = this.currentStep!;
    currentStep.expectedState = currentStep.expectedState || {};
    currentStep.expectedState.userCallbacks = currentStep.expectedState
      .userCallbacks || { acknowledgedDocs: [], rejectedDocs: [] };

    if (docs.acknowledged) {
      currentStep.expectedState.userCallbacks.acknowledgedDocs.push(
        ...docs.acknowledged
      );
    }

    if (docs.rejected) {
      currentStep.expectedState.userCallbacks.rejectedDocs.push(
        ...docs.rejected
      );
    }

    return this;
  }

  expectEvents(
    query: QueryOrPipeline,
    events: {
      fromCache?: boolean;
      hasPendingWrites?: boolean;
      added?: Document[];
      modified?: Document[];
      removed?: Document[];
      metadata?: Document[];
      errorCode?: Code;
    }
  ): this {
    this.assertStep('Expectations require previous step');
    const currentStep = this.currentStep!;
    if (!currentStep.expectedSnapshotEvents) {
      currentStep.expectedSnapshotEvents = [];
    }
    debugAssert(
      !events.errorCode ||
        !(events.added || events.modified || events.removed || events.metadata),
      "Can't provide both error and events"
    );
    currentStep.expectedSnapshotEvents.push({
      query: isPipeline(query) ? query : SpecBuilder.queryToSpec(query),
      pipeline: isPipeline(query)
        ? query
        : toCorePipeline(toPipeline(query, newTestFirestore())),
      added: events.added && events.added.map(SpecBuilder.docToSpec),
      modified: events.modified && events.modified.map(SpecBuilder.docToSpec),
      removed: events.removed && events.removed.map(SpecBuilder.docToSpec),
      metadata: events.metadata && events.metadata.map(SpecBuilder.docToSpec),
      errorCode: mapRpcCodeFromCode(events.errorCode),
      fromCache: events.fromCache || false,
      hasPendingWrites: events.hasPendingWrites || false
    });
    return this;
  }

  private registerQuery(
    query: Query,
    shouldAddWatchTarget: boolean,
    resume?: ResumeSpec
  ): this {
    this.assertStep('Expectations require previous step');

    const target = queryToTarget(query);
    const targetId = this.queryIdGenerator.cachedId(target);
    this.queryMapping.set(target, targetId);

    if (shouldAddWatchTarget) {
      this.addQueryToActiveTargets(targetId, query, resume);
    }
    const currentStep = this.currentStep!;
    currentStep.expectedState = currentStep.expectedState || {};
    currentStep.expectedState.activeTargets = { ...this.activeTargets };
    return this;
  }

  /** Registers a query that is active in another tab. */
  expectListen(query: Query, resume?: ResumeSpec): this {
    return this.registerQuery(query, true, resume);
  }

  /** Registers a query that is listening to cache and active in another tab. */
  expectListenToCache(query: Query, resume?: ResumeSpec): this {
    // Listeners that source from cache would not send watch request.
    return this.registerQuery(query, false, resume);
  }

  removeQuery(query: Query, shouldRemoveWatchTarget: boolean = true): this {
    this.assertStep('Expectations require previous step');

    const target = queryToTarget(query);
    const targetId = this.queryMapping.get(target)!;

    if (shouldRemoveWatchTarget) {
      this.removeQueryFromActiveTargets(query, targetId);
    }

    if (this.config.useEagerGCForMemory && !this.activeTargets[targetId]) {
      this.queryMapping.delete(target);
      this.queryIdGenerator.purge(target);
    }

    const currentStep = this.currentStep!;
    currentStep.expectedState = currentStep.expectedState || {};
    currentStep.expectedState.activeTargets = { ...this.activeTargets };
    return this;
  }

  /** Removes a query that is no longer active in any tab. */
  expectUnlisten(query: Query): this {
    return this.removeQuery(query);
  }

  /** Removes a query that is listening to cache and no longer active in any tab. */
  expectUnlistenToCache(query: Query): this {
    // Listeners that source from cache did not establish watch connection, so no active targets to remove.
    return this.removeQuery(query, false);
  }

  /**
   * Verifies the total number of requests sent to the write backend since test
   * initialization.
   */
  expectWriteStreamRequestCount(num: number): this {
    this.assertStep('Expectations require previous step');
    const currentStep = this.currentStep!;
    currentStep.expectedState = currentStep.expectedState || {};
    currentStep.expectedState.writeStreamRequestCount = num;
    return this;
  }

  /**
   * Verifies the total number of requests sent to the watch backend since test
   * initialization.
   */
  expectWatchStreamRequestCount(num: number): this {
    this.assertStep('Expectations require previous step');
    const currentStep = this.currentStep!;
    currentStep.expectedState = currentStep.expectedState || {};
    currentStep.expectedState.watchStreamRequestCount = num;
    return this;
  }

  expectNumOutstandingWrites(num: number): this {
    this.assertStep('Expectations require previous step');
    const currentStep = this.currentStep!;
    currentStep.expectedState = currentStep.expectedState || {};
    currentStep.expectedState.numOutstandingWrites = num;
    return this;
  }

  expectNumActiveClients(num: number): this {
    this.assertStep('Expectations require previous step');
    const currentStep = this.currentStep!;
    currentStep.expectedState = currentStep.expectedState || {};
    currentStep.expectedState.numActiveClients = num;
    return this;
  }

  expectPrimaryState(isPrimary: boolean): this {
    this.assertStep('Expectations require previous step');
    const currentStep = this.currentStep!;
    currentStep.expectedState = currentStep.expectedState || {};
    currentStep.expectedState.isPrimary = isPrimary;
    return this;
  }

  expectSnapshotsInSyncEvent(count = 1): this {
    this.assertStep('Expectations require previous step');
    const currentStep = this.currentStep!;
    currentStep.expectedSnapshotsInSyncEvents = count;
    return this;
  }

  expectWaitForPendingWritesEvent(count = 1): this {
    this.assertStep('Expectations require previous step');
    const currentStep = this.currentStep!;
    currentStep.expectedWaitForPendingWritesEvents = count;
    return this;
  }

  triggerLruGC(cacheThreshold: number): this {
    this.nextStep();
    this.currentStep = {
      triggerLruGC: cacheThreshold
    };
    return this;
  }

  removeExpectedTargetMapping(query: Query): this {
    const target = queryToTarget(query);
    this.queryMapping.delete(target);
    this.queryIdGenerator.purge(target);
    return this;
  }

  private static queryToSpec(query: Query): SpecQuery {
    // TODO(dimond): full query support
    const spec: SpecQuery = { path: query.path.canonicalString() };
    if (query.collectionGroup !== null) {
      spec.collectionGroup = query.collectionGroup;
    }
    if (query.limit !== null) {
      spec.limit = query.limit;
      spec.limitType =
        query.limitType === LimitType.First ? 'LimitToFirst' : 'LimitToLast';
    }
    if (query.filters) {
      spec.filters = query.filters.map((filter: Filter) => {
        if (filter instanceof FieldFilter) {
          // TODO(dimond): Support non-JSON primitive values?
          return [
            filter.field.canonicalString(),
            filter.op,
            userDataWriter.convertValue(filter.value)
          ] as SpecQueryFilter;
        } else {
          return fail('Unknown filter: ' + filter);
        }
      });
    }
    if (query.explicitOrderBy) {
      spec.orderBys = query.explicitOrderBy.map(orderBy => {
        return [
          orderBy.field.canonicalString(),
          orderBy.dir
        ] as SpecQueryOrderBy;
      });
    }
    return spec;
  }

  private static docToSpec(doc: Document): SpecDocument {
    if (doc.isFoundDocument()) {
      return {
        key: SpecBuilder.keyToSpec(doc.key),
        version: doc.version.toMicroseconds(),
        createTime: doc.createTime.toMicroseconds(),
        value: userDataWriter.convertValue(
          doc.data.value
        ) as JsonObject<unknown>,
        options: {
          hasLocalMutations: doc.hasLocalMutations,
          hasCommittedMutations: doc.hasCommittedMutations
        }
      };
    } else {
      return {
        key: SpecBuilder.keyToSpec(doc.key),
        version: doc.version.toMicroseconds(),
        createTime: doc.createTime.toMicroseconds(),
        value: null
      };
    }
  }

  private static keyToSpec(key: DocumentKey): string {
    return key.path.canonicalString();
  }

  protected nextStep(): void {
    if (this.currentStep !== null) {
      this.steps.push(this.currentStep);
      this.currentStep = null;
    }
  }

  /**
   * Add the specified `Query` under give active targe id. If it is already
   * added, this is a no-op.
   */
  private addQueryToActiveTargets(
    targetId: number,
    query: QueryOrPipeline,
    resume: ResumeSpec = {},
    targetPurpose?: TargetPurpose
  ): void {
    if (!(resume?.resumeToken || resume?.readTime) && resume?.expectedCount) {
      fail('Expected count is present without a resume token or read time.');
    }

    if (this.activeTargets[targetId]) {
      const activeQueries = this.activeTargets[targetId].queries;
      const activePipelines = this.activeTargets[targetId].pipelines;
      if (
        !activeQueries.some(specQuery =>
          this.specQueryOrPipelineEq(specQuery, query)
        )
      ) {
        // `query` is not added yet.
        this.activeTargets[targetId] = {
          queries: [
            isPipeline(query) ? query : SpecBuilder.queryToSpec(query),
            ...activeQueries
          ],
          pipelines: [
            isPipeline(query)
              ? query
              : toCorePipeline(toPipeline(query, newTestFirestore())),
            ...activePipelines
          ],
          targetPurpose,
          resumeToken: resume.resumeToken || '',
          readTime: resume.readTime
        };
      } else {
        this.activeTargets[targetId] = {
          queries: activeQueries,
          pipelines: [
            isPipeline(query)
              ? query
              : toCorePipeline(toPipeline(query, newTestFirestore())),
            ...activePipelines
          ],
          targetPurpose,
          resumeToken: resume.resumeToken || '',
          readTime: resume.readTime
        };
      }
    } else {
      this.activeTargets[targetId] = {
        queries: [isPipeline(query) ? query : SpecBuilder.queryToSpec(query)],
        pipelines: [
          isPipeline(query)
            ? query
            : toCorePipeline(toPipeline(query, newTestFirestore()))
        ],
        targetPurpose,
        resumeToken: resume.resumeToken || '',
        readTime: resume.readTime
      };
    }
  }

  private specQueryOrPipelineEq(
    spec: SpecQuery | CorePipeline,
    query: QueryOrPipeline
  ): boolean {
    if (isPipeline(query) && spec instanceof CorePipeline) {
      return pipelineEq(spec as CorePipeline, query);
    } else if (!isPipeline(query) && spec instanceof CorePipeline) {
      return pipelineEq(
        spec as CorePipeline,
        toCorePipeline(toPipeline(query as Query, newTestFirestore()))
      );
    } else {
      return queryEquals(parseQuery(spec as SpecQuery), query as Query);
    }
  }

  private removeQueryFromActiveTargets(
    query: QueryOrPipeline,
    targetId: number
  ): void {
    const queriesAfterRemoval = this.activeTargets[targetId].queries.filter(
      specQuery => !this.specQueryOrPipelineEq(specQuery, query)
    );
    const pipelinesAfterRemoval = this.activeTargets[targetId].pipelines.filter(
      pipeline => !this.specQueryOrPipelineEq(pipeline, query)
    );
    if (queriesAfterRemoval.length > 0) {
      this.activeTargets[targetId] = {
        queries: queriesAfterRemoval,
        pipelines: pipelinesAfterRemoval,
        resumeToken: this.activeTargets[targetId].resumeToken,
        expectedCount: this.activeTargets[targetId].expectedCount,
        targetPurpose: this.activeTargets[targetId].targetPurpose
      };
    } else {
      delete this.activeTargets[targetId];
    }
  }

  private assertStep(msg: string): void {
    if (this.currentStep === null) {
      throw new Error('Expected a previous step: ' + msg);
    }
  }

  private getTargetId(query: Query): TargetId {
    const queryTargetId = this.queryMapping.get(queryToTarget(query));
    const limboTargetId = this.limboMapping[query.path.canonicalString()];
    if (queryTargetId && limboTargetId) {
      // TODO(dimond): add support for query for doc and limbo doc at the same
      // time?
      fail('Found both query and limbo doc with target ID, not supported yet');
    }
    const targetId = queryTargetId || limboTargetId;
    debugAssert(
      !isNullOrUndefined(targetId),
      'No target ID found for query/limbo doc in spec'
    );
    return targetId;
  }
}

/**
 * SpecBuilder that supports serialized interactions between different clients.
 *
 * Use `client(clientIndex)` to switch between clients.
 */
// PORTING NOTE: Only used by web multi-tab tests.
export class MultiClientSpecBuilder extends SpecBuilder {
  private activeClientIndex = -1;
  private clientStates: ClientMemoryState[] = [];

  protected get clientState(): ClientMemoryState {
    if (!this.clientStates[this.activeClientIndex]) {
      this.clientStates[this.activeClientIndex] = new ClientMemoryState();
    }
    return this.clientStates[this.activeClientIndex];
  }

  client(clientIndex: number): MultiClientSpecBuilder {
    // Since `currentStep` is fully self-contained and does not rely on previous
    // state, we don't need to use a different SpecBuilder instance for each
    // client.
    this.nextStep();
    this.currentStep = {
      drainQueue: true
    };

    this.activeClientIndex = clientIndex;
    this.config.numClients = Math.max(
      this.config.numClients,
      this.activeClientIndex + 1
    );

    return this;
  }

  /**
   * Take the primary lease, even if another client has already obtained the
   * lease.
   */
  stealPrimaryLease(): this {
    this.nextStep();
    this.currentStep = {
      applyClientState: {
        primary: true
      },
      expectedState: {
        isPrimary: true
      }
    };

    // HACK: SyncEngine resets its limbo mapping when it gains the primary
    // lease. The SpecTests need to also clear their mapping, but when we parse
    // the spec tests, we don't know when the primary lease transition happens.
    // It is likely going to happen right after `stealPrimaryLease`, so we are
    // clearing the limbo mapping here.
    this.clientState.resetLimboMapping();

    return this;
  }

  protected nextStep(): void {
    if (this.currentStep !== null) {
      this.currentStep.clientIndex = this.activeClientIndex;
    }
    super.nextStep();
  }
}

/** Starts a new single-client SpecTest. */
export function spec(): SpecBuilder {
  return new SpecBuilder();
}

/** Starts a new multi-client SpecTest. */
// PORTING NOTE: Only used by web multi-tab tests.
export function client(num: number): MultiClientSpecBuilder {
  const specBuilder = new MultiClientSpecBuilder();
  specBuilder.ensureManualLruGC();
  return specBuilder.client(num);
}<|MERGE_RESOLUTION|>--- conflicted
+++ resolved
@@ -55,13 +55,8 @@
 import { forEach } from '../../../src/util/obj';
 import { ObjectMap } from '../../../src/util/obj_map';
 import { isNullOrUndefined } from '../../../src/util/types';
-<<<<<<< HEAD
 import { firestore, newTestFirestore } from '../../util/api_helpers';
-import { TestSnapshotVersion } from '../../util/helpers';
-=======
-import { firestore } from '../../util/api_helpers';
 import { deletedDoc, TestSnapshotVersion } from '../../util/helpers';
->>>>>>> ecd931d7
 
 import { RpcError } from './spec_rpc_error';
 import {
@@ -345,9 +340,6 @@
     return this;
   }
 
-<<<<<<< HEAD
-  userListensToCache(query: QueryOrPipeline, resume?: ResumeSpec): this {
-=======
   /** Listen to query using the same options as executing a getDoc or getDocs */
   userListensForGet(query: Query, resume?: ResumeSpec): this {
     this.addUserListenStep(query, resume, {
@@ -357,8 +349,7 @@
     return this;
   }
 
-  userListensToCache(query: Query, resume?: ResumeSpec): this {
->>>>>>> ecd931d7
+  userListensToCache(query: QueryOrPipeline, resume?: ResumeSpec): this {
     this.addUserListenStep(query, resume, { source: Source.Cache });
     return this;
   }
