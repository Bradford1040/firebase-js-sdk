/**
 * @license
 * Copyright 2017 Google LLC
 *
 * Licensed under the Apache License, Version 2.0 (the "License");
 * you may not use this file except in compliance with the License.
 * You may obtain a copy of the License at
 *
 *   http://www.apache.org/licenses/LICENSE-2.0
 *
 * Unless required by applicable law or agreed to in writing, software
 * distributed under the License is distributed on an "AS IS" BASIS,
 * WITHOUT WARRANTIES OR CONDITIONS OF ANY KIND, either express or implied.
 * See the License for the specific language governing permissions and
 * limitations under the License.
 */

import { assert, expect, use } from 'chai';
import chaiExclude from 'chai-exclude';

import { LoadBundleTask } from '../../../src/api/bundle';
import {
  EmptyAppCheckTokenProvider,
  EmptyAuthCredentialsProvider
} from '../../../src/api/credentials';
import {
  IndexConfiguration,
  parseIndexes
} from '../../../src/api/index_configuration';
import { User } from '../../../src/auth/user';
import { ComponentConfiguration } from '../../../src/core/component_provider';
import { DatabaseInfo } from '../../../src/core/database_info';
import {
  EventManager,
  eventManagerListen,
  eventManagerUnlisten,
  Observer,
  QueryListener,
  removeSnapshotsInSyncListener,
  addSnapshotsInSyncListener,
  eventManagerListenAggregate,
  eventManagerUnlistenAggregate
} from '../../../src/core/event_manager';
import {
  AggregateQuery,
  canonifyQuery,
  LimitType,
  newQueryForCollectionGroup,
  Query,
  queryEquals,
  queryToTarget,
  queryWithAddedFilter,
  queryWithAddedOrderBy,
  queryWithLimit
} from '../../../src/core/query';
import { SnapshotVersion } from '../../../src/core/snapshot_version';
import { SyncEngine } from '../../../src/core/sync_engine';
import {
  syncEngineGetActiveLimboDocumentResolutions,
  syncEngineGetEnqueuedLimboDocumentResolutions,
  syncEngineRegisterPendingWritesCallback,
  syncEngineListen,
  syncEngineLoadBundle,
  syncEngineUnlisten,
  syncEngineWrite,
  syncEngineListenAggregate,
  syncEngineUnlistenAggregate
} from '../../../src/core/sync_engine_impl';
import { TargetId } from '../../../src/core/types';
import {
  ChangeType,
  DocumentViewChange
} from '../../../src/core/view_snapshot';
import { IndexedDbLruDelegateImpl } from '../../../src/local/indexeddb_lru_delegate_impl';
import { IndexedDbPersistence } from '../../../src/local/indexeddb_persistence';
import {
  DbPrimaryClient,
  SCHEMA_VERSION
} from '../../../src/local/indexeddb_schema';
import { SchemaConverter } from '../../../src/local/indexeddb_schema_converter';
import {
  DbPrimaryClientKey,
  DbPrimaryClientStore
} from '../../../src/local/indexeddb_sentinels';
import { LocalStore } from '../../../src/local/local_store';
<<<<<<< HEAD
import {
  localStoreConfigureFieldIndexes,
  localStoreWriteCount
} from '../../../src/local/local_store_impl';
=======
import { localStoreConfigureFieldIndexes } from '../../../src/local/local_store_impl';
import { LruGarbageCollector } from '../../../src/local/lru_garbage_collector';
import { MemoryLruDelegate } from '../../../src/local/memory_persistence';
>>>>>>> 5825aaf4
import {
  ClientId,
  SharedClientState
} from '../../../src/local/shared_client_state';
import { SimpleDb } from '../../../src/local/simple_db';
import { TargetData, TargetPurpose } from '../../../src/local/target_data';
import { DocumentKey } from '../../../src/model/document_key';
import { FieldIndex } from '../../../src/model/field_index';
import { Mutation } from '../../../src/model/mutation';
import { JsonObject } from '../../../src/model/object_value';
import { encodeBase64 } from '../../../src/platform/base64';
import { toByteStreamReader } from '../../../src/platform/byte_stream_reader';
import { newTextEncoder } from '../../../src/platform/text_serializer';
import * as api from '../../../src/protos/firestore_proto_api';
import { ExistenceFilter } from '../../../src/remote/existence_filter';
import {
  RemoteStore,
  fillWritePipeline,
  remoteStoreDisableNetwork,
  remoteStoreShutdown,
  remoteStoreEnableNetwork,
  remoteStoreHandleCredentialChange,
  outstandingWrites
} from '../../../src/remote/remote_store';
import { mapCodeFromRpcCode } from '../../../src/remote/rpc_error';
import {
  JsonProtoSerializer,
  toListenRequestLabels,
  toMutation,
  toTarget,
  toVersion
} from '../../../src/remote/serializer';
import {
  DocumentWatchChange,
  ExistenceFilterChange,
  WatchAggregateChange,
  WatchChange,
  WatchTargetChange,
  WatchTargetChangeState
} from '../../../src/remote/watch_change';
import { debugAssert, fail } from '../../../src/util/assert';
import { TimerId } from '../../../src/util/async_queue';
import {
  AsyncQueueImpl,
  newAsyncQueue
} from '../../../src/util/async_queue_impl';
import { newBundleReader } from '../../../src/util/bundle_reader_impl';
import { ByteString } from '../../../src/util/byte_string';
import { FirestoreError } from '../../../src/util/error';
import { logWarn } from '../../../src/util/log';
import { primitiveComparator } from '../../../src/util/misc';
import { forEach, objectSize } from '../../../src/util/obj';
import { ObjectMap } from '../../../src/util/obj_map';
import { Deferred, sequence } from '../../../src/util/promise';
import {
  byteStringFromString,
  deletedDoc,
  deleteMutation,
  doc,
  filter,
  key,
  orderBy,
  patchMutation,
  query,
  setMutation,
  stringFromBase64String,
  TestSnapshotVersion,
  validateFirestoreError,
  version
} from '../../util/helpers';
import {
  encodeWatchAggregateChange,
  encodeWatchChange
} from '../../util/spec_test_helpers';
import {
  FakeDocument,
  SharedFakeWebStorage,
  testWindow
} from '../../util/test_platform';
import {
  clearTestPersistence,
  INDEXEDDB_TEST_DATABASE_NAME,
  TEST_APP_ID,
  TEST_DATABASE_ID,
  TEST_PERSISTENCE_KEY,
  TEST_SERIALIZER
} from '../local/persistence_test_helpers';

import { MULTI_CLIENT_TAG } from './describe_spec';
import { ActiveTargetMap, ActiveTargetSpec } from './spec_builder';
import {
  AggregateEventAggregator,
  AggregateQueryEvent,
  EventAggregator,
  MockConnection,
  MockIndexedDbPersistence,
  MockMemoryOfflineComponentProvider,
  MockMemoryPersistence,
  MockMultiTabOfflineComponentProvider,
  MockOnlineComponentProvider,
  QueryEvent,
  SharedWriteTracker
} from './spec_test_components';

use(chaiExclude);

const ARBITRARY_SEQUENCE_NUMBER = 2;

interface DocumentOptions {
  hasLocalMutations?: boolean;
  hasCommittedMutations?: boolean;
}

export function parseQuery(querySpec: string | SpecQuery): Query {
  if (typeof querySpec === 'string') {
    return query(querySpec);
  } else {
    let query1 = querySpec.collectionGroup
      ? newQueryForCollectionGroup(querySpec.collectionGroup)
      : query(querySpec.path);
    if (querySpec.limit) {
      query1 = queryWithLimit(
        query1,
        querySpec.limit,
        querySpec.limitType === 'LimitToFirst'
          ? LimitType.First
          : LimitType.Last
      );
    }
    if (querySpec.filters) {
      querySpec.filters.forEach(([field, op, value]) => {
        query1 = queryWithAddedFilter(query1, filter(field, op, value));
      });
    }
    if (querySpec.orderBys) {
      querySpec.orderBys.forEach(([filter, direction]) => {
        query1 = queryWithAddedOrderBy(query1, orderBy(filter, direction));
      });
    }
    return query1;
  }
}

abstract class TestRunner {
  protected queue: AsyncQueueImpl;

  // Initialized asynchronously via start().
  private connection!: MockConnection;
  private eventManager!: EventManager;
  private syncEngine!: SyncEngine;

  private eventList: QueryEvent[] = [];
  private aggregateEventList: AggregateQueryEvent[] = [];
  private acknowledgedDocs: string[];
  private rejectedDocs: string[];
  private waitForPendingWritesEvents = 0;
  private snapshotsInSyncListeners: Array<Observer<void>>;
  private snapshotsInSyncEvents = 0;

  protected document = new FakeDocument();
  private queryListeners = new ObjectMap<Query, QueryListener>(
    q => canonifyQuery(q),
    queryEquals
  );

  private expectedActiveLimboDocs: DocumentKey[];
  private expectedEnqueuedLimboDocs: DocumentKey[];
  private expectedActiveTargets: Map<TargetId, ActiveTargetSpec>;

  private networkEnabled = true;

  // Initialized asynchronously via start().
  private localStore!: LocalStore;
  private remoteStore!: RemoteStore;
  private persistence!: MockMemoryPersistence | MockIndexedDbPersistence;
  private lruGarbageCollector!: LruGarbageCollector;
  protected sharedClientState!: SharedClientState;

  private useEagerGCForMemory: boolean;
  private numClients: number;
  private maxConcurrentLimboResolutions?: number;
  private databaseInfo: DatabaseInfo;

  protected user = User.UNAUTHENTICATED;
  protected clientId: ClientId;

  private started = false;
  private serializer: JsonProtoSerializer;

  constructor(
    private sharedWrites: SharedWriteTracker,
    clientIndex: number,
    config: SpecConfig
  ) {
    this.clientId = `client${clientIndex}`;
    this.databaseInfo = new DatabaseInfo(
      TEST_DATABASE_ID,
      TEST_APP_ID,
      TEST_PERSISTENCE_KEY,
      'host',
      /*ssl=*/ false,
      /*forceLongPolling=*/ false,
      /*autoDetectLongPolling=*/ false,
      /*longPollingOptions=*/ {},
      /*useFetchStreams=*/ false
    );

    // TODO(mrschmidt): During client startup in `firestore_client`, we block
    // the AsyncQueue from executing any operation. We should mimic this in the
    // setup of the spec tests.
    this.queue = newAsyncQueue() as AsyncQueueImpl;
    this.queue.skipDelaysForTimerId(TimerId.ListenStreamConnectionBackoff);

    this.serializer = new JsonProtoSerializer(
      this.databaseInfo.databaseId,
      /* useProto3Json= */ true
    );

    this.useEagerGCForMemory = config.useEagerGCForMemory;
    this.numClients = config.numClients;
    this.maxConcurrentLimboResolutions = config.maxConcurrentLimboResolutions;
    this.expectedActiveLimboDocs = [];
    this.expectedEnqueuedLimboDocs = [];
    this.expectedActiveTargets = new Map<TargetId, ActiveTargetSpec>();
    this.acknowledgedDocs = [];
    this.rejectedDocs = [];
    this.snapshotsInSyncListeners = [];
  }

  async start(): Promise<void> {
    const configuration = {
      asyncQueue: this.queue,
      databaseInfo: this.databaseInfo,
      authCredentials: new EmptyAuthCredentialsProvider(),
      appCheckCredentials: new EmptyAppCheckTokenProvider(),
      clientId: this.clientId,
      initialUser: this.user,
      maxConcurrentLimboResolutions:
        this.maxConcurrentLimboResolutions ?? Number.MAX_SAFE_INTEGER
    };

    this.connection = new MockConnection(this.queue);

    const onlineComponentProvider = new MockOnlineComponentProvider(
      this.connection
    );
    const offlineComponentProvider =
      await this.initializeOfflineComponentProvider(
        onlineComponentProvider,
        configuration,
        this.useEagerGCForMemory
      );
    await onlineComponentProvider.initialize(
      offlineComponentProvider,
      configuration
    );

    this.sharedClientState = offlineComponentProvider.sharedClientState;
    this.persistence = offlineComponentProvider.persistence;
    // Setting reference to lru collector for manual runs
    if (
      this.persistence.referenceDelegate instanceof MemoryLruDelegate ||
      this.persistence.referenceDelegate instanceof IndexedDbLruDelegateImpl
    ) {
      this.lruGarbageCollector =
        this.persistence.referenceDelegate.garbageCollector;
    }

    this.localStore = offlineComponentProvider.localStore;
    this.remoteStore = onlineComponentProvider.remoteStore;
    this.syncEngine = onlineComponentProvider.syncEngine;
    this.eventManager = onlineComponentProvider.eventManager;

    this.eventManager.onListen = syncEngineListen.bind(null, this.syncEngine);
    this.eventManager.onListenAggregate = syncEngineListenAggregate.bind(
      null,
      this.syncEngine
    );
    this.eventManager.onUnlisten = syncEngineUnlisten.bind(
      null,
      this.syncEngine
    );
    this.eventManager.onUnlistenAggregate = syncEngineUnlistenAggregate.bind(
      null,
      this.syncEngine
    );

    await this.persistence.setDatabaseDeletedListener(async () => {
      await this.shutdown();
    });

    this.started = true;
  }

  protected abstract initializeOfflineComponentProvider(
    onlineComponentProvider: MockOnlineComponentProvider,
    configuration: ComponentConfiguration,
    eagerGcEnabled: boolean
  ): Promise<
    MockMultiTabOfflineComponentProvider | MockMemoryOfflineComponentProvider
  >;

  get isPrimaryClient(): boolean {
    return this.syncEngine.isPrimaryClient;
  }

  async shutdown(): Promise<void> {
    this.queue.enterRestrictedMode();
    const deferred = new Deferred();
    this.queue.enqueueAndForgetEvenWhileRestricted(async () => {
      if (this.started) {
        await this.doShutdown();
      }
      deferred.resolve();
    });
    return deferred.promise;
  }

  /** Runs a single SpecStep on this runner. */
  async run(step: SpecStep): Promise<void> {
    await this.doStep(step);
    await this.queue.drain();
    this.validateExpectedSnapshotEvents(step.expectedSnapshotEvents!);
    this.validateExpectedCountSnapshotEvents(step.expectedCountSnapshotEvents!);
    await this.validateExpectedState(step.expectedState!);
    this.validateSnapshotsInSyncEvents(step.expectedSnapshotsInSyncEvents);
    this.validateWaitForPendingWritesEvents(
      step.expectedWaitForPendingWritesEvents
    );
    this.eventList = [];
    this.rejectedDocs = [];
    this.acknowledgedDocs = [];
  }

  private doStep(step: SpecStep): Promise<void> {
    if ('userListen' in step) {
      return this.doListen(step.userListen!);
    } else if ('userUnlisten' in step) {
      return this.doUnlisten(step.userUnlisten!);
    } else if ('userSet' in step) {
      return this.doSet(step.userSet!);
    } else if ('setCount' in step) {
      return this.doSetCount(step.setCount!);
    } else if ('userListenCount' in step) {
      return this.doUserListenCount(step.userListenCount!);
    } else if ('userUnlistenCount' in step) {
      return this.doUserUnlistenCount(step.userUnlistenCount!);
    } else if ('userPatch' in step) {
      return this.doPatch(step.userPatch!);
    } else if ('userDelete' in step) {
      return this.doDelete(step.userDelete!);
    } else if ('addSnapshotsInSyncListener' in step) {
      return this.doAddSnapshotsInSyncListener();
    } else if ('removeSnapshotsInSyncListener' in step) {
      return this.doRemoveSnapshotsInSyncListener();
    } else if ('loadBundle' in step) {
      return this.doLoadBundle(step.loadBundle!);
    } else if ('setIndexConfiguration' in step) {
      return this.doSetIndexConfiguration(step.setIndexConfiguration!);
    } else if ('watchAck' in step) {
      return this.doWatchAck(step.watchAck!);
    } else if ('watchAckCount' in step) {
      return this.doWatchAckCount(step.watchAckCount!);
    } else if ('watchCurrent' in step) {
      return this.doWatchCurrent(step.watchCurrent!);
    } else if ('watchRemove' in step) {
      return this.doWatchRemove(step.watchRemove!);
    } else if ('watchEntity' in step) {
      return this.doWatchEntity(step.watchEntity!);
    } else if ('watchFilter' in step) {
      return this.doWatchFilter(step.watchFilter!);
    } else if ('watchSnapshot' in step) {
      return this.doWatchSnapshot(step.watchSnapshot!);
    } else if ('watchReset' in step) {
      return this.doWatchReset(step.watchReset!);
    } else if ('watchStreamClose' in step) {
      return this.doWatchStreamClose(step.watchStreamClose!);
    } else if ('writeAck' in step) {
      return this.doWriteAck(step.writeAck!);
    } else if ('failWrite' in step) {
      return this.doFailWrite(step.failWrite!);
    } else if ('waitForPendingWrites' in step) {
      return this.doWaitForPendingWrites();
    } else if ('runTimer' in step) {
      return this.doRunTimer(step.runTimer!);
    } else if ('drainQueue' in step) {
      return this.doDrainQueue();
    } else if ('enableNetwork' in step) {
      return step.enableNetwork!
        ? this.doEnableNetwork()
        : this.doDisableNetwork();
    } else if ('clearPersistence' in step) {
      return this.doClearPersistence();
    } else if ('restart' in step) {
      return this.doRestart();
    } else if ('shutdown' in step) {
      return this.doShutdown();
    } else if ('applyClientState' in step) {
      // PORTING NOTE: Only used by web multi-tab tests.
      return this.doApplyClientState(step.applyClientState!);
    } else if ('triggerLruGC' in step) {
      return this.doTriggerLruGC(step.triggerLruGC!);
    } else if ('changeUser' in step) {
      return this.doChangeUser(step.changeUser!);
    } else if ('failDatabase' in step) {
      return step.failDatabase
        ? this.doFailDatabase(step.failDatabase!)
        : this.doRecoverDatabase();
    } else {
      return fail('Unknown step: ' + JSON.stringify(step));
    }
  }

  private async doListen(listenSpec: SpecUserListen): Promise<void> {
    let targetFailed = false;

    const querySpec = listenSpec.query;
    const query = parseQuery(querySpec);

    const aggregator = new EventAggregator(query, e => {
      if (e.error) {
        targetFailed = true;
      }
      this.pushEvent(e);
    });
    // TODO(dimond): Allow customizing listen options in spec tests
    const options = {
      includeMetadataChanges: true,
      waitForSyncWhenOnline: false
    };
    const queryListener = new QueryListener(query, aggregator, options);
    this.queryListeners.set(query, queryListener);

    await this.queue.enqueue(() =>
      eventManagerListen(this.eventManager, queryListener)
    );

    if (targetFailed) {
      expect(this.persistence.injectFailures).contains('Allocate target');
    } else {
      // Skip the backoff that may have been triggered by a previous call to
      // `watchStreamCloses()`.
      if (
        this.queue.containsDelayedOperation(
          TimerId.ListenStreamConnectionBackoff
        )
      ) {
        await this.queue.runAllDelayedOperationsUntil(
          TimerId.ListenStreamConnectionBackoff
        );
      }

      if (this.isPrimaryClient && this.networkEnabled) {
        // Open should always have happened after a listen
        await this.connection.waitForWatchOpen();
      }
    }
  }

  private async doUnlisten(listenSpec: SpecUserUnlisten): Promise<void> {
    // TODO(dimond): make sure correct target IDs are assigned
    // let targetId = listenSpec[0];
    const querySpec = listenSpec[1];
    const query = parseQuery(querySpec);
    const eventEmitter = this.queryListeners.get(query);
    debugAssert(!!eventEmitter, 'There must be a query to unlisten too!');
    this.queryListeners.delete(query);
    await this.queue.enqueue(() =>
      eventManagerUnlisten(this.eventManager, eventEmitter!)
    );
  }

  private doSetCount(setSpec: SpecSetCount): Promise<void> {
    return localStoreWriteCount(
      this.localStore,
      setSpec[0],
      setSpec[1],
      version(setSpec[2])
    );
  }

  private doUserListenCount(spec: SpecUserListenCount): Promise<void> {
    const aggregator = new AggregateEventAggregator(e => {
      this.pushAggregateEvent(e);
    });
    return eventManagerListenAggregate(this.eventManager, spec, aggregator);
  }

  private async doUserUnlistenCount(spec: SpecUserUnlistenCount) {
    return eventManagerUnlistenAggregate(this.eventManager, spec[0], spec[1]);
  }

  private doSet(setSpec: SpecUserSet): Promise<void> {
    return this.doMutations([setMutation(setSpec[0], setSpec[1])]);
  }

  private doPatch(patchSpec: SpecUserPatch): Promise<void> {
    return this.doMutations([patchMutation(patchSpec[0], patchSpec[1])]);
  }

  private doDelete(deleteSpec: SpecUserDelete): Promise<void> {
    const key: string = deleteSpec;
    return this.doMutations([deleteMutation(key)]);
  }

  private doAddSnapshotsInSyncListener(): Promise<void> {
    const observer = {
      next: () => {
        this.snapshotsInSyncEvents += 1;
      },
      error: () => {}
    };
    this.snapshotsInSyncListeners.push(observer);
    addSnapshotsInSyncListener(this.eventManager, observer);
    return Promise.resolve();
  }

  private doRemoveSnapshotsInSyncListener(): Promise<void> {
    const removeObs = this.snapshotsInSyncListeners.pop();
    if (removeObs) {
      removeSnapshotsInSyncListener(this.eventManager, removeObs);
    } else {
      throw new Error('There must be a listener to unlisten to');
    }
    return Promise.resolve();
  }

  private async doLoadBundle(bundle: string): Promise<void> {
    const reader = newBundleReader(
      toByteStreamReader(newTextEncoder().encode(bundle)),
      this.serializer
    );
    const task = new LoadBundleTask();
    return this.queue.enqueue(async () => {
      syncEngineLoadBundle(this.syncEngine, reader, task);
      await task.catch(e => {
        logWarn(`Loading bundle failed with ${e}`);
      });
    });
  }

  private async doSetIndexConfiguration(
    jsonOrConfiguration: string | IndexConfiguration
  ): Promise<void> {
    return this.queue.enqueue(async () => {
      const parsedIndexes = parseIndexes(jsonOrConfiguration);
      return localStoreConfigureFieldIndexes(this.localStore, parsedIndexes);
    });
  }

  private doMutations(mutations: Mutation[]): Promise<void> {
    const documentKeys = mutations.map(val => val.key.path.toString());
    const syncEngineCallback = new Deferred<void>();
    syncEngineCallback.promise.then(
      () => this.acknowledgedDocs.push(...documentKeys),
      () => this.rejectedDocs.push(...documentKeys)
    );

    if (
      this.persistence.injectFailures.indexOf('Locally write mutations') === -1
    ) {
      this.sharedWrites.push(mutations);
    }

    return this.queue.enqueue(() =>
      syncEngineWrite(this.syncEngine, mutations, syncEngineCallback)
    );
  }

  private doWatchAck(ackedTargets: SpecWatchAck): Promise<void> {
    const change = new WatchTargetChange(
      WatchTargetChangeState.Added,
      ackedTargets
    );
    return this.doWatchEvent(change);
  }

  private doWatchAckCount(ackedTargets: SpecWatchAckCount): Promise<void> {
    const change = new WatchTargetChange(WatchTargetChangeState.Added, [
      ackedTargets[1]
    ]);
    return this.doWatchEvent(change);
  }

  private doWatchCurrent(currentTargets: SpecWatchCurrent): Promise<void> {
    const targets = currentTargets[0];
    const resumeToken = byteStringFromString(currentTargets[1]);
    const change = new WatchTargetChange(
      WatchTargetChangeState.Current,
      targets,
      resumeToken
    );
    return this.doWatchEvent(change);
  }

  private doWatchReset(targetIds: SpecWatchReset): Promise<void> {
    const change = new WatchTargetChange(
      WatchTargetChangeState.Reset,
      targetIds
    );
    return this.doWatchEvent(change);
  }

  private doWatchRemove(removed: SpecWatchRemove): Promise<void> {
    const cause =
      removed.cause &&
      new FirestoreError(
        mapCodeFromRpcCode(removed.cause.code),
        removed.cause.message
      );
    const change = new WatchTargetChange(
      WatchTargetChangeState.Removed,
      removed.targetIds,
      ByteString.EMPTY_BYTE_STRING,
      cause || null
    );
    if (cause) {
      // Make sure that the target is active and can be removed.
      // Technically removing an unknown target is valid (e.g. it could race
      // with a server-side removal), but we want to pay extra careful
      // attention in tests that we only remove targets we listened too.
      removed.targetIds.forEach(targetId => {
        expect(
          this.connection.activeTargets[targetId],
          'Removing a non-active target'
        ).to.exist;
        delete this.connection.activeTargets[targetId];
      });
    }
    return this.doWatchEvent(change);
  }

  private doWatchEntity(watchEntity: SpecWatchEntity): Promise<void> {
    if (watchEntity.docs) {
      debugAssert(
        !watchEntity.doc,
        'Exactly one of `doc` or `docs` needs to be set'
      );
      return sequence(watchEntity.docs, (specDocument: SpecDocument) => {
        return this.doWatchEntity({
          doc: specDocument,
          targets: watchEntity.targets,
          removedTargets: watchEntity.removedTargets
        });
      });
    } else if (watchEntity.doc) {
      const document = watchEntity.doc.value
        ? doc(
            watchEntity.doc.key,
            watchEntity.doc.version,
            watchEntity.doc.value,
<<<<<<< HEAD
            watchEntity.doc.createTime || watchEntity.doc.version
=======
            watchEntity.doc.createTime
>>>>>>> 5825aaf4
          )
        : deletedDoc(watchEntity.doc.key, watchEntity.doc.version);
      if (watchEntity.doc.options?.hasCommittedMutations) {
        document.setHasCommittedMutations();
      } else if (watchEntity.doc.options?.hasLocalMutations) {
        document.setHasLocalMutations();
      }
      const change = new DocumentWatchChange(
        watchEntity.targets || [],
        watchEntity.removedTargets || [],
        document.key,
        document
      );
      return this.doWatchEvent(change);
    } else if (watchEntity.key) {
      const documentKey = key(watchEntity.key);
      const change = new DocumentWatchChange(
        watchEntity.targets || [],
        watchEntity.removedTargets || [],
        documentKey,
        null
      );
      return this.doWatchEvent(change);
    } else if (watchEntity.count) {
      return this.doWatchCountEvent(
        new WatchAggregateChange(watchEntity.count, watchEntity.targets![0])
      );
    } else {
      return fail('Either doc or docs must be set');
    }
  }

  private doWatchFilter(watchFilter: SpecWatchFilter): Promise<void> {
    const { targetIds, keys, bloomFilter } = watchFilter;
    debugAssert(
      targetIds.length === 1,
      'ExistenceFilters currently support exactly one target only.'
    );
    const filter = new ExistenceFilter(keys.length, bloomFilter);
    const change = new ExistenceFilterChange(targetIds[0], filter);
    return this.doWatchEvent(change);
  }

  private doWatchSnapshot(watchSnapshot: SpecWatchSnapshot): Promise<void> {
    // The client will only respond to watchSnapshots if they are on a target
    // change with an empty set of target IDs. So we should be sure to send a
    // separate event.
    const protoJSON: api.ListenResponse = {
      targetChange: {
        readTime: toVersion(this.serializer, version(watchSnapshot.version)),
        // Convert to base64 string so it can later be parsed into ByteString.
        resumeToken: encodeBase64(watchSnapshot.resumeToken || ''),
        targetIds: watchSnapshot.targetIds
      }
    };
    this.connection.watchStream!.callOnMessage(protoJSON);

    // Put a no-op in the queue so that we know when any outstanding RemoteStore
    // writes on the network are complete.
    return this.queue.enqueue(async () => {});
  }

  private async doWatchEvent(watchChange: WatchChange): Promise<void> {
    const protoJSON = encodeWatchChange(watchChange);
    this.connection.watchStream!.callOnMessage(protoJSON);

    // Put a no-op in the queue so that we know when any outstanding RemoteStore
    // writes on the network are complete.
    return this.queue.enqueue(async () => {});
  }

  private async doWatchCountEvent(change: WatchAggregateChange): Promise<void> {
    const protoJSON = encodeWatchAggregateChange(change);
    this.connection.watchStream!.callOnMessage(protoJSON);

    // Put a no-op in the queue so that we know when any outstanding RemoteStore
    // writes on the network are complete.
    return this.queue.enqueue(async () => {});
  }

  private async doWatchStreamClose(spec: SpecWatchStreamClose): Promise<void> {
    this.connection.failWatchStream(
      new FirestoreError(
        mapCodeFromRpcCode(spec.error.code),
        spec.error.message
      )
    );
    // The watch stream should re-open if we have active listeners.
    if (spec.runBackoffTimer && !this.queryListeners.isEmpty()) {
      await this.queue.runAllDelayedOperationsUntil(
        TimerId.ListenStreamConnectionBackoff
      );
      await this.connection.waitForWatchOpen();
    }
  }

  /** Validates that a write was sent and matches the expected write. */
  private validateNextWriteRequest(mutations: Mutation[]): Promise<void> {
    // Make sure this write was sent on the wire and it matches the expected
    // write.
    return this.connection.waitForWriteRequest().then(request => {
      const writes = request.writes!;
      expect(writes.length).to.equal(mutations.length);
      for (let i = 0; i < writes.length; ++i) {
        expect(writes[i]).to.deep.equal(
          toMutation(this.serializer, mutations[i])
        );
      }
    });
  }

  private doWriteAck(writeAck: SpecWriteAck): Promise<void> {
    const updateTime = toVersion(this.serializer, version(writeAck.version));
    const nextMutation = writeAck.keepInQueue
      ? this.sharedWrites.peek()
      : this.sharedWrites.shift();
    return this.validateNextWriteRequest(nextMutation).then(() => {
      this.connection.ackWrite(updateTime, [{ updateTime }]);
    });
  }

  private async doFailWrite(writeFailure: SpecWriteFailure): Promise<void> {
    const specError: SpecError = writeFailure.error;
    const error = new FirestoreError(
      mapCodeFromRpcCode(specError.code),
      specError.message
    );
    const nextMutation = writeFailure.keepInQueue
      ? this.sharedWrites.peek()
      : this.sharedWrites.shift();
    return this.validateNextWriteRequest(nextMutation).then(() => {
      this.connection.failWrite(error);
    });
  }

  private async doWaitForPendingWrites(): Promise<void> {
    const deferred = new Deferred();
    void deferred.promise.then(() => ++this.waitForPendingWritesEvents);
    return this.queue.enqueue(() =>
      syncEngineRegisterPendingWritesCallback(this.syncEngine, deferred)
    );
  }

  private async doRunTimer(timer: string): Promise<void> {
    // We assume the timer string is a valid TimerID enum value, but if it's
    // not, then there won't be a matching item on the queue and
    // runDelayedOperationsEarly() will throw.
    const timerId = timer as TimerId;
    await this.queue.runAllDelayedOperationsUntil(timerId);
  }

  private async doDisableNetwork(): Promise<void> {
    this.networkEnabled = false;
    // Make sure to execute all writes that are currently queued. This allows us
    // to assert on the total number of requests sent before shutdown.
    await fillWritePipeline(this.remoteStore);
    this.persistence.setNetworkEnabled(false);
    await remoteStoreDisableNetwork(this.remoteStore);
  }

  private async doDrainQueue(): Promise<void> {
    await this.queue.drain();
  }

  private async doEnableNetwork(): Promise<void> {
    this.networkEnabled = true;
    this.persistence.setNetworkEnabled(true);
    await remoteStoreEnableNetwork(this.remoteStore);
  }

  private async doShutdown(): Promise<void> {
    await remoteStoreShutdown(this.remoteStore);
    await this.sharedClientState.shutdown();
    // We don't delete the persisted data here since multi-clients may still
    // be accessing it. Instead, we manually remove it at the end of the
    // test run.
    await this.persistence.shutdown();
    this.started = false;
  }

  private async doClearPersistence(): Promise<void> {
    await clearTestPersistence();
  }

  private async doRestart(): Promise<void> {
    // Reinitialize everything.
    await this.doShutdown();

    // We have to schedule the starts, otherwise we could end up with
    // interleaved events.
    await this.queue.enqueue(() => this.start());
  }

  private async doApplyClientState(state: SpecClientState): Promise<void> {
    if (state.visibility) {
      this.document.raiseVisibilityEvent(state.visibility!);
    }

    if (state.primary) {
      await clearCurrentPrimaryLease();
      await this.queue.runAllDelayedOperationsUntil(
        TimerId.ClientMetadataRefresh
      );
    }

    return Promise.resolve();
  }

  private async doChangeUser(user: string | null): Promise<void> {
    this.user = new User(user);
    // We don't block on `handleCredentialChange` as it may not get executed
    // during an IndexedDb failure. Non-recovery tests will pick up the user
    // change when the AsyncQueue is drained.
    this.queue.enqueueRetryable(() =>
      remoteStoreHandleCredentialChange(this.remoteStore, new User(user))
    );
  }

  private async doTriggerLruGC(cacheThreshold: number): Promise<void> {
    return this.queue.enqueue(async () => {
      if (!!this.lruGarbageCollector) {
        const params = this.lruGarbageCollector.params as {
          cacheSizeCollectionThreshold: number;
          percentileToCollect: number;
        };
        params.cacheSizeCollectionThreshold = cacheThreshold;
        params.percentileToCollect = 100;
        await this.localStore.collectGarbage(this.lruGarbageCollector);
      }
    });
  }

  private async doFailDatabase(
    failActions: PersistenceAction[]
  ): Promise<void> {
    this.persistence.injectFailures = failActions;
  }

  private async doRecoverDatabase(): Promise<void> {
    this.persistence.injectFailures = [];
  }

  private validateExpectedCountSnapshotEvents(
    expectedEvents: CountSnapshotEvent[]
  ): void {
    if (expectedEvents) {
      expect(this.aggregateEventList.length).to.equal(
        expectedEvents.length,
        'Number of expected and actual events mismatch'
      );

      for (let i = 0; i < expectedEvents.length; i++) {
        const actual = this.aggregateEventList[i];
        const expected = expectedEvents[i];
        expect({ count: actual.view?.data()['count'] }).to.deep.equal(expected);
      }

      this.aggregateEventList = [];
    } else {
      expect(this.aggregateEventList.length).to.equal(
        0,
        'Unexpected events: ' + JSON.stringify(this.aggregateEventList)
      );
    }
  }

  private validateExpectedSnapshotEvents(
    expectedEvents: SnapshotEvent[]
  ): void {
    if (expectedEvents) {
      expect(this.eventList.length).to.equal(
        expectedEvents.length,
        'Number of expected and actual events mismatch'
      );
      const actualEventsSorted = this.eventList.sort((a, b) =>
        primitiveComparator(canonifyQuery(a.query), canonifyQuery(b.query))
      );
      const expectedEventsSorted = expectedEvents.sort((a, b) =>
        primitiveComparator(
          canonifyQuery(parseQuery(a.query)),
          canonifyQuery(parseQuery(b.query))
        )
      );
      for (let i = 0; i < expectedEventsSorted.length; i++) {
        const actual = actualEventsSorted[i];
        const expected = expectedEventsSorted[i];
        this.validateWatchExpectation(expected, actual);
      }
    } else {
      expect(this.eventList.length).to.equal(
        0,
        'Unexpected events: ' + JSON.stringify(this.eventList, undefined, 2)
      );
    }
  }

  private async validateExpectedState(
    expectedState: StateExpectation
  ): Promise<void> {
    if (expectedState) {
      if ('numOutstandingWrites' in expectedState) {
        expect(outstandingWrites(this.remoteStore)).to.equal(
          expectedState.numOutstandingWrites
        );
      }
      if ('numActiveClients' in expectedState) {
        debugAssert(
          this.persistence instanceof IndexedDbPersistence,
          'numActiveClients() requires IndexedDbPersistence'
        );
        const activeClients = await this.persistence.getActiveClients();
        expect(activeClients.length).to.equal(expectedState.numActiveClients);
      }
      if ('writeStreamRequestCount' in expectedState) {
        expect(this.connection.writeStreamRequestCount).to.equal(
          expectedState.writeStreamRequestCount
        );
      }
      if ('watchStreamRequestCount' in expectedState) {
        expect(this.connection.watchStreamRequestCount).to.equal(
          expectedState.watchStreamRequestCount
        );
      }
      if ('activeLimboDocs' in expectedState) {
        this.expectedActiveLimboDocs = expectedState.activeLimboDocs!.map(key);
      }
      if ('enqueuedLimboDocs' in expectedState) {
        this.expectedEnqueuedLimboDocs =
          expectedState.enqueuedLimboDocs!.map(key);
      }
      if ('activeTargets' in expectedState) {
        this.expectedActiveTargets.clear();
        forEach(expectedState.activeTargets!, (key, value) => {
          this.expectedActiveTargets.set(Number(key), value);
        });
      }
      if ('isPrimary' in expectedState) {
        expect(this.isPrimaryClient).to.eq(
          expectedState.isPrimary!,
          'isPrimary'
        );
      }
      if ('isShutdown' in expectedState) {
        expect(this.started).to.equal(!expectedState.isShutdown);
      }
      if ('indexes' in expectedState) {
        const fieldIndexes: FieldIndex[] =
          await this.persistence.runTransaction(
            'getFieldIndexes ',
            'readonly',
            transaction =>
              this.localStore.indexManager.getFieldIndexes(transaction)
          );

        assert.deepEqualExcluding(
          fieldIndexes,
          expectedState.indexes!,
          'indexId'
        );
      }
    }

    if (expectedState && expectedState.userCallbacks) {
      expect(this.acknowledgedDocs).to.have.members(
        expectedState.userCallbacks.acknowledgedDocs
      );
      expect(this.rejectedDocs).to.have.members(
        expectedState.userCallbacks.rejectedDocs
      );
    } else {
      expect(this.acknowledgedDocs).to.be.empty;
      expect(this.rejectedDocs).to.be.empty;
    }

    if (this.numClients === 1) {
      expect(this.isPrimaryClient).to.eq(true, 'isPrimary');
    }

    // Clients don't reset their limbo docs on shutdown, so any validation will
    // likely fail.
    if (this.started) {
      // Always validate that the expected limbo docs match the actual limbo
      // docs
      this.validateActiveLimboDocs();
      this.validateEnqueuedLimboDocs();
      // Always validate that the expected active targets match the actual
      // active targets
      await this.validateActiveTargets();
    }
  }

  private validateWaitForPendingWritesEvents(
    expectedCount: number | undefined
  ): void {
    expect(this.waitForPendingWritesEvents).to.eq(
      expectedCount || 0,
      'for waitForPendingWritesEvents'
    );
    this.waitForPendingWritesEvents = 0;
  }

  private validateSnapshotsInSyncEvents(
    expectedCount: number | undefined
  ): void {
    expect(this.snapshotsInSyncEvents).to.eq(
      expectedCount || 0,
      'for snapshotsInSyncEvents'
    );
    this.snapshotsInSyncEvents = 0;
  }

  private validateActiveLimboDocs(): void {
    let actualLimboDocs = syncEngineGetActiveLimboDocumentResolutions(
      this.syncEngine
    );

    if (this.connection.isWatchOpen) {
      // Validate that each active limbo doc has an expected active target
      actualLimboDocs.forEach((key, targetId) => {
        const targetIds = new Array(this.expectedActiveTargets.keys()).map(
          n => '' + n
        );
        expect(this.expectedActiveTargets.has(targetId)).to.equal(
          true,
          `Found limbo doc ${key.toString()}, but its target ID ${targetId} ` +
            `was not in the set of expected active target IDs ` +
            `(${targetIds.join(', ')})`
        );
      });
    }

    for (const expectedLimboDoc of this.expectedActiveLimboDocs) {
      expect(actualLimboDocs.get(expectedLimboDoc)).to.not.equal(
        null,
        'Expected doc to be in limbo, but was not: ' +
          expectedLimboDoc.toString()
      );
      actualLimboDocs = actualLimboDocs.remove(expectedLimboDoc);
    }
    expect(actualLimboDocs.size).to.equal(
      0,
      'Unexpected active docs in limbo: ' + actualLimboDocs.toString()
    );
  }

  private validateEnqueuedLimboDocs(): void {
    const actualLimboDocs = Array.from(
      syncEngineGetEnqueuedLimboDocumentResolutions(this.syncEngine)
    );
    const expectedLimboDocs = Array.from(this.expectedEnqueuedLimboDocs, key =>
      key.path.canonicalString()
    );
    expect(actualLimboDocs).to.have.members(
      expectedLimboDocs,
      'The set of enqueued limbo documents is incorrect'
    );
  }

  private async validateActiveTargets(): Promise<void> {
    if (!this.isPrimaryClient || !this.networkEnabled) {
      expect(this.connection.activeTargets).to.be.empty;
      return;
    }

    // In multi-tab mode, we cannot rely on the `waitForWatchOpen` call in
    // `doUserListen` since primary tabs may execute queries from other tabs
    // without any direct user interaction.

    // TODO(mrschmidt): Refactor so this is only executed after primary tab
    // change
    if (this.expectedActiveTargets.size > 0) {
      await this.connection.waitForWatchOpen();
      await this.queue.drain();
    }

    const actualTargets = { ...this.connection.activeTargets };
    this.expectedActiveTargets.forEach((expected, targetId) => {
      console.log(`checking active target ${targetId}`);
      expect(actualTargets[targetId]).to.not.equal(
        undefined,
        'Expected active target not found: ' + JSON.stringify(expected)
      );
      const { target: actualTarget, labels: actualLabels } =
        actualTargets[targetId];

      let targetData = new TargetData(
        queryToTarget(parseQuery(expected.queries[0])),
        targetId,
        expected.targetPurpose ?? TargetPurpose.Listen,
        ARBITRARY_SEQUENCE_NUMBER
      );
      if (expected.resumeToken && expected.resumeToken !== '') {
        targetData = targetData.withResumeToken(
          byteStringFromString(expected.resumeToken),
          SnapshotVersion.min()
        );
      } else {
        targetData = targetData.withResumeToken(
          ByteString.EMPTY_BYTE_STRING,
          version(expected.readTime!)
        );
      }
      if (expected.expectedCount !== undefined) {
        targetData = targetData.withExpectedCount(expected.expectedCount);
      }

      const expectedLabels =
        toListenRequestLabels(this.serializer, targetData) ?? undefined;
      expect(actualLabels).to.deep.equal(expectedLabels);

      const expectedTarget = toTarget(this.serializer, targetData);
      expect(actualTarget.query).to.deep.equal(expectedTarget.query);
      expect(actualTarget.targetId).to.equal(expectedTarget.targetId);
      expect(actualTarget.readTime).to.equal(expectedTarget.readTime);
      expect(actualTarget.resumeToken).to.equal(
        expectedTarget.resumeToken,
        `ResumeToken does not match - expected:
         ${stringFromBase64String(
           expectedTarget.resumeToken
         )}, actual: ${stringFromBase64String(actualTarget.resumeToken)}`
      );
      if (expected.expectedCount !== undefined) {
        expect(actualTarget.expectedCount).to.equal(
          expectedTarget.expectedCount
        );
      }
      delete actualTargets[targetId];
    });
    expect(objectSize(actualTargets)).to.equal(
      0,
      'Unexpected active targets: ' + JSON.stringify(actualTargets)
    );
  }

  private validateWatchExpectation(
    expected: SnapshotEvent,
    actual: QueryEvent
  ): void {
    const expectedQuery = parseQuery(expected.query);
    expect(actual.query).to.deep.equal(expectedQuery);
    if (expected.errorCode) {
      validateFirestoreError(
        mapCodeFromRpcCode(expected.errorCode),
        actual.error!
      );
    } else {
      const expectedChanges: DocumentViewChange[] = [];
      if (expected.removed) {
        expected.removed.forEach(change => {
          expectedChanges.push(this.parseChange(ChangeType.Removed, change));
        });
      }
      if (expected.added) {
        expected.added.forEach(change => {
          expectedChanges.push(this.parseChange(ChangeType.Added, change));
        });
      }
      if (expected.modified) {
        expected.modified.forEach(change => {
          expectedChanges.push(this.parseChange(ChangeType.Modified, change));
        });
      }

      if (expected.metadata) {
        expected.metadata.forEach(change => {
          expectedChanges.push(this.parseChange(ChangeType.Metadata, change));
        });
      }

      const actualChangesSorted = Array.from(actual.view!.docChanges).sort(
        (a, b) => primitiveComparator(a.doc, b.doc)
      );
      const expectedChangesSorted = Array.from(expectedChanges).sort((a, b) =>
        primitiveComparator(a.doc, b.doc)
      );
      expect(actualChangesSorted).to.deep.equal(expectedChangesSorted);

      expect(actual.view!.hasPendingWrites).to.equal(
        expected.hasPendingWrites,
        'hasPendingWrites'
      );
      expect(actual.view!.fromCache).to.equal(expected.fromCache, 'fromCache');

      if (actual && !expected) {
        expect(expected, 'Got an actual event without expecting one').to.be.ok;
      }
    }
  }

  private pushEvent(e: QueryEvent): void {
    this.eventList.push(e);
  }

  private pushAggregateEvent(e: AggregateQueryEvent): void {
    this.aggregateEventList.push(e);
  }

  private parseChange(
    type: ChangeType,
    change: SpecDocument
  ): DocumentViewChange {
    const document = doc(
      change.key,
      change.version,
      change.value || {},
      change.createTime
    );
    if (change.options?.hasCommittedMutations) {
      document.setHasCommittedMutations();
    } else if (change.options?.hasLocalMutations) {
      document.setHasLocalMutations();
    }
    return {
      type,
      doc: document
    };
  }
}

class MemoryTestRunner extends TestRunner {
  protected async initializeOfflineComponentProvider(
    onlineComponentProvider: MockOnlineComponentProvider,
    configuration: ComponentConfiguration,
    eagerGCEnabled: boolean
  ): Promise<MockMemoryOfflineComponentProvider> {
    const componentProvider = new MockMemoryOfflineComponentProvider(
      eagerGCEnabled
    );
    await componentProvider.initialize(configuration);
    return componentProvider;
  }
}

/**
 * Runs the specs using IndexedDbPersistence, the creator must ensure that it is
 * enabled for the platform.
 */
class IndexedDbTestRunner extends TestRunner {
  constructor(
    sharedWrites: SharedWriteTracker,
    private sharedFakeWebStorage: SharedFakeWebStorage,
    clientIndex: number,
    config: SpecConfig
  ) {
    super(sharedWrites, clientIndex, config);
  }

  protected async initializeOfflineComponentProvider(
    onlineComponentProvider: MockOnlineComponentProvider,
    configuration: ComponentConfiguration,
    _: boolean
  ): Promise<MockMultiTabOfflineComponentProvider> {
    const offlineComponentProvider = new MockMultiTabOfflineComponentProvider(
      testWindow(this.sharedFakeWebStorage),
      this.document,
      onlineComponentProvider
    );
    await offlineComponentProvider.initialize(configuration);
    return offlineComponentProvider;
  }

  static destroyPersistence(): Promise<void> {
    return SimpleDb.delete(INDEXEDDB_TEST_DATABASE_NAME);
  }
}

/**
 * Runs a spec test case.
 *
 * The spec consists of an array of individual steps to run in sequence.
 */
export async function runSpec(
  name: string,
  tags: string[],
  usePersistence: boolean,
  config: SpecConfig,
  steps: SpecStep[]
): Promise<void> {
  const sharedMockStorage = new SharedFakeWebStorage();

  // PORTING NOTE: Non multi-client SDKs only support a single test runner.
  const runners: TestRunner[] = [];
  const outstandingMutations = new SharedWriteTracker();

  const ensureRunner = async (clientIndex: number): Promise<TestRunner> => {
    if (!runners[clientIndex]) {
      if (usePersistence) {
        runners[clientIndex] = new IndexedDbTestRunner(
          outstandingMutations,
          sharedMockStorage,
          clientIndex,
          config
        );
      } else {
        runners[clientIndex] = new MemoryTestRunner(
          outstandingMutations,
          clientIndex,
          config
        );
      }
      await runners[clientIndex].start();
    }
    return runners[clientIndex];
  };

  let lastStep: SpecStep | null = null;
  let count = 0;
  try {
    await sequence(steps, async step => {
      debugAssert(
        step.clientIndex === undefined || tags.indexOf(MULTI_CLIENT_TAG) !== -1,
        "Cannot use 'client()' to initialize a test that is not tagged with " +
          "'multi-client'. Did you mean to use 'spec()'?"
      );

      ++count;
      lastStep = step;
      return ensureRunner(step.clientIndex || 0).then(runner =>
        runner.run(step)
      );
    });
  } catch (err) {
    console.warn(
      `Spec test failed at step ${count}: ${JSON.stringify(lastStep)}`
    );
    throw err;
  } finally {
    for (const runner of runners) {
      await runner.shutdown();
    }
    if (usePersistence) {
      await IndexedDbTestRunner.destroyPersistence();
    }
  }
}

/** Specifies initial configuration information for the test. */
export interface SpecConfig {
  /** A boolean to enable / disable eager GC for memory persistence. */
  useEagerGCForMemory: boolean;

  /** The number of active clients for this test run. */
  numClients: number;

  /**
   * The maximum number of concurrently-active listens for limbo resolutions.
   * This value must be strictly greater than zero, or undefined to use the
   * default value.
   */
  maxConcurrentLimboResolutions?: number;
}

/**
 * The cumulative list of actions run against Persistence. This is used by the
 * Spec tests to fail specific types of actions.
 */
export type PersistenceAction =
  | 'Get next mutation batch'
  | 'read document'
  | 'Allocate target'
  | 'Release target'
  | 'Execute query'
  | 'Handle user change'
  | 'Locally write mutations'
  | 'Acknowledge batch'
  | 'Reject batch'
  | 'Get highest unacknowledged batch id'
  | 'Get last stream token'
  | 'Set last stream token'
  | 'Get last remote snapshot version'
  | 'Set last remote snapshot version'
  | 'Apply remote event'
  | 'notifyLocalViewChanges'
  | 'Remote document keys'
  | 'Collect garbage'
  | 'maybeGarbageCollectMultiClientState'
  | 'Lookup mutation documents'
  | 'Get target data'
  | 'Get new document changes'
  | 'Synchronize last document change read time'
  | 'updateClientMetadataAndTryBecomePrimary'
  | 'getHighestListenSequenceNumber';

/**
 * Union type for each step. The step consists of exactly one `field`
 * set and optionally expected events in the `expect` field.
 */
export interface SpecStep {
  /** The index of the local client for multi-client spec tests. */
  clientIndex?: number; // PORTING NOTE: Only used by web multi-tab tests
  /** Listen to a new query (must be unique) */
  userListen?: SpecUserListen;
  /** Unlisten from a query (must be listened to) */
  userUnlisten?: SpecUserUnlisten;
  setCount?: SpecSetCount;
  userListenCount?: SpecUserListenCount;
  userUnlistenCount?: SpecUserUnlistenCount;
  /** Perform a user initiated set */
  userSet?: SpecUserSet;
  /** Perform a user initiated patch */
  userPatch?: SpecUserPatch;
  /** Perform a user initiated delete */
  userDelete?: SpecUserDelete;
  /** Listens to a SnapshotsInSync event. */
  addSnapshotsInSyncListener?: true;
  /** Unlistens from a SnapshotsInSync event. */
  removeSnapshotsInSyncListener?: true;
  /** Loads a bundle from a string. */
  loadBundle?: string;

  /** Ack for a query in the watch stream */
  watchAck?: SpecWatchAck;
  watchAckCount?: SpecWatchAckCount;
  /** Marks the query results as current */
  watchCurrent?: SpecWatchCurrent;
  /** Reset the results of a query */
  watchReset?: SpecWatchReset;
  /** Ack for remove or rejection of a query in the watch stream */
  watchRemove?: SpecWatchRemove;
  /** Document update in the watch stream */
  watchEntity?: SpecWatchEntity;
  /** Existence filter in the watch stream */
  watchFilter?: SpecWatchFilter;
  /** Snapshot ("NO_CHANGE") event in the watch stream. */
  watchSnapshot?: SpecWatchSnapshot;
  /** A step that the watch stream restarts. */
  watchStreamClose?: SpecWatchStreamClose;

  /** Ack the last write */
  writeAck?: SpecWriteAck;
  /** Fail a write */
  failWrite?: SpecWriteFailure;
  /** Add a new `waitForPendingWrites` listener. */
  waitForPendingWrites?: true;

  /** Fails the listed database actions. */
  failDatabase?: false | PersistenceAction[];

  /**
   * Set Index Configuration
   */
  setIndexConfiguration?: string | IndexConfiguration;

  /**
   * Run a queued timer task (without waiting for the delay to expire). See
   * TimerId enum definition for possible values).
   */
  runTimer?: string;

  /**
   * Process all events currently enqueued in the AsyncQueue.
   */
  drainQueue?: true;

  /** Enable or disable RemoteStore's network connection. */
  enableNetwork?: boolean;

  /** Clears the persistent storage in IndexedDB. */
  clearPersistence?: true;

  /** Changes the metadata state of a client instance. */
  applyClientState?: SpecClientState; // PORTING NOTE: Only used by web multi-tab tests

  /** Change to a new active user (specified by uid or null for anonymous). */
  changeUser?: string | null;

  /** Trigger a GC event with given cache threshold in bytes. */
  triggerLruGC?: number;

  /**
   * Restarts the SyncEngine from scratch, except re-uses persistence and auth
   * components. This allows you to queue writes, get documents into cache,
   * etc. and then simulate an app restart.
   */
  restart?: true;

  /** Shut down the client and close it network connection. */
  shutdown?: true;

  /**
   * Optional list of expected events.
   * If not provided, the test will fail if the step causes events to be raised.
   */
  expectedSnapshotEvents?: SnapshotEvent[];
  expectedCountSnapshotEvents?: CountSnapshotEvent[];

  /**
   * Optional dictionary of expected states.
   */
  expectedState?: StateExpectation;

  /**
   * Optional expected number of onSnapshotsInSync callbacks to be called.
   * If not provided, the test will fail if the step causes events to be raised.
   */
  expectedSnapshotsInSyncEvents?: number;

  /**
   * Optional expected number of waitForPendingWrite callbacks to be called.
   * If not provided, the test will fail if the step causes events to be raised.
   */
  expectedWaitForPendingWritesEvents?: number;
}

export interface SpecUserListen {
  targetId: TargetId;
  query: string | SpecQuery;
}

/** [<target-id>, <query-path>] */
export type SpecUserUnlisten = [TargetId, string | SpecQuery];

export type SpecSetCount = [number, number, number];
export type SpecUserListenCount = AggregateQuery;
export type SpecUserUnlistenCount = [TargetId, AggregateQuery];
/** [<key>, <value>] */
export type SpecUserSet = [string, JsonObject<unknown>];

/** [<key>, <patches>] */
export type SpecUserPatch = [string, JsonObject<unknown>];

/** key */
export type SpecUserDelete = string;

/** [<target-id>, ...] */
export type SpecWatchAck = TargetId[];
export type SpecWatchAckCount = [AggregateQuery, TargetId];

/** [[<target-id>, ...], <resume-token>] */
export type SpecWatchCurrent = [TargetId[], string];

/** [<target-id>, ...] */
export type SpecWatchReset = TargetId[];

export interface SpecError {
  code: number;
  message: string;
}

export interface SpecWatchRemove {
  targetIds: TargetId[];
  cause?: SpecError;
}

export interface SpecWatchSnapshot {
  version: TestSnapshotVersion;
  targetIds: TargetId[];
  resumeToken?: string;
}

export interface SpecWatchStreamClose {
  error: SpecError;
  runBackoffTimer: boolean;
}

export interface SpecWriteAck {
  /** The version the backend uses to ack the write. */
  version: TestSnapshotVersion;
  /**
   * Whether we should keep the write in our internal queue. This should only
   * be set to 'true' if the client ignores the write (e.g. a secondary client
   * which ignores write acknowledgments).
   *
   * Defaults to false.
   */
  // PORTING NOTE: Multi-Tab only.
  keepInQueue?: boolean;
}

export interface SpecWriteFailure {
  /** The error the backend uses to fail the write. */
  error: SpecError;
  /**
   * Whether we should keep the write in our internal queue. This should be set
   * to 'true' for transient errors or if the client ignores the failure
   * (e.g. a secondary client which ignores write rejections).
   *
   * Defaults to false.
   */
  keepInQueue?: boolean;
}

export interface SpecWatchEntity {
  // exactly one of key, doc or docs or count is set
  key?: string;
  /** [<key>, <version>, <value>] */
  doc?: SpecDocument;
  /** [<key>, <version>, <value>][] */
  docs?: SpecDocument[];
  count?: number;
  /** [<target-id>, ...] */
  targets?: TargetId[];
  /** [<target-id>, ...] */
  removedTargets?: TargetId[];
}

// PORTING NOTE: Only used by web multi-tab tests.
export interface SpecClientState {
  /** The visibility state of the browser tab running the client. */
  visibility?: DocumentVisibilityState;
  /** Whether this tab should try to forcefully become primary. */
  primary?: true;
}

/**
 * The filter is based of a list of keys to match in the existence filter
 */
export interface SpecWatchFilter {
  targetIds: TargetId[];
  keys: string[];
  bloomFilter?: api.BloomFilter;
}

export type SpecLimitType = 'LimitToFirst' | 'LimitToLast';

/**
 * [field, op, value]
 * Op must be the `name` of an `Operator`.
 */
export type SpecQueryFilter = [string, string, unknown];

/**
 * [field, direction]
 * Direction can be 'asc' or 'desc'.
 */
export type SpecQueryOrderBy = [string, string];

/**
 * A representation of a query.
 */
export interface SpecQuery {
  path: string;
  collectionGroup?: string;
  limit?: number;
  limitType?: SpecLimitType;
  filters?: SpecQueryFilter[];
  orderBys?: SpecQueryOrderBy[];
}

/**
 * [<key>, <version>, <value>, <doc-options> (optional), ...]
 * Represents a document. <value> is null for deleted documents.
 * Doc options are:
 *   'local': document has local modifications
 */
export interface SpecDocument {
  key: string;
  version: TestSnapshotVersion;
  createTime: TestSnapshotVersion;
  value: JsonObject<unknown> | null;
  createTime?: TestSnapshotVersion;
  options?: DocumentOptions;
}

export interface SnapshotEvent {
  query: SpecQuery;
  count?: number;
  errorCode?: number;
  fromCache?: boolean;
  hasPendingWrites?: boolean;
  added?: SpecDocument[];
  removed?: SpecDocument[];
  modified?: SpecDocument[];
  metadata?: SpecDocument[];
}

export interface CountSnapshotEvent {
  count?: number;
  fromCache?: boolean;
}

export interface StateExpectation {
  /** Number of outstanding writes in the datastore queue. */
  numOutstandingWrites?: number;
  /** Number of clients currently marked active. Used in multi-client tests. */
  numActiveClients?: number;
  /** Number of requests sent to the write stream. */
  writeStreamRequestCount?: number;
  /** Number of requests sent to the watch stream. */
  watchStreamRequestCount?: number;
  /**
   * Current documents in limbo that have an active target.
   * Verified in each step until overwritten.
   */
  activeLimboDocs?: string[];
  /**
   * Current documents in limbo that are enqueued and therefore do not have an
   * active target.
   * Verified in each step until overwritten.
   */
  enqueuedLimboDocs?: string[];
  /**
   * Whether the instance holds the primary lease. Used in multi-client tests.
   */
  isPrimary?: boolean;
  /** Whether the client is shutdown. */
  isShutdown?: boolean;
  /**
   * Current expected active targets. Verified in each step until overwritten.
   */
  activeTargets?: ActiveTargetMap;
  /**
   * Expected set of callbacks for previously written docs.
   */
  userCallbacks?: {
    acknowledgedDocs: string[];
    rejectedDocs: string[];
  };
  /** Indexes */
  indexes?: FieldIndex[];
}

async function clearCurrentPrimaryLease(): Promise<void> {
  const db = new SimpleDb(
    INDEXEDDB_TEST_DATABASE_NAME,
    SCHEMA_VERSION,
    new SchemaConverter(TEST_SERIALIZER)
  );
  await db.runTransaction(
    'clearCurrentPrimaryLease',
    'readwrite',
    [DbPrimaryClientStore],
    txn => {
      const primaryClientStore = txn.store<DbPrimaryClientKey, DbPrimaryClient>(
        DbPrimaryClientStore
      );
      return primaryClientStore.delete(DbPrimaryClientKey);
    }
  );
  db.close();
}<|MERGE_RESOLUTION|>--- conflicted
+++ resolved
@@ -83,16 +83,12 @@
   DbPrimaryClientStore
 } from '../../../src/local/indexeddb_sentinels';
 import { LocalStore } from '../../../src/local/local_store';
-<<<<<<< HEAD
 import {
   localStoreConfigureFieldIndexes,
   localStoreWriteCount
 } from '../../../src/local/local_store_impl';
-=======
-import { localStoreConfigureFieldIndexes } from '../../../src/local/local_store_impl';
 import { LruGarbageCollector } from '../../../src/local/lru_garbage_collector';
 import { MemoryLruDelegate } from '../../../src/local/memory_persistence';
->>>>>>> 5825aaf4
 import {
   ClientId,
   SharedClientState
@@ -744,11 +740,7 @@
             watchEntity.doc.key,
             watchEntity.doc.version,
             watchEntity.doc.value,
-<<<<<<< HEAD
-            watchEntity.doc.createTime || watchEntity.doc.version
-=======
             watchEntity.doc.createTime
->>>>>>> 5825aaf4
           )
         : deletedDoc(watchEntity.doc.key, watchEntity.doc.version);
       if (watchEntity.doc.options?.hasCommittedMutations) {
