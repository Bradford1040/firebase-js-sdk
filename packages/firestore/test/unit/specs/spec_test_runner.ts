/**
 * @license
 * Copyright 2017 Google LLC
 *
 * Licensed under the Apache License, Version 2.0 (the "License");
 * you may not use this file except in compliance with the License.
 * You may obtain a copy of the License at
 *
 *   http://www.apache.org/licenses/LICENSE-2.0
 *
 * Unless required by applicable law or agreed to in writing, software
 * distributed under the License is distributed on an "AS IS" BASIS,
 * WITHOUT WARRANTIES OR CONDITIONS OF ANY KIND, either express or implied.
 * See the License for the specific language governing permissions and
 * limitations under the License.
 */

import { expect } from 'chai';
import { EmptyCredentialsProvider } from '../../../src/api/credentials';
import { User } from '../../../src/auth/user';
import { ComponentConfiguration } from '../../../src/core/component_provider';
import { DatabaseInfo } from '../../../src/core/database_info';
import {
  EventManager,
  eventManagerListen,
  eventManagerUnlisten,
  Observer,
  QueryListener,
  removeSnapshotsInSyncListener,
  addSnapshotsInSyncListener
} from '../../../src/core/event_manager';
import {
  canonifyQuery,
  LimitType,
  newQueryForCollectionGroup,
  Query,
  queryEquals,
  queryToTarget,
  queryWithAddedFilter,
  queryWithAddedOrderBy,
  queryWithLimit
} from '../../../src/core/query';
import { SnapshotVersion } from '../../../src/core/snapshot_version';
<<<<<<< HEAD
import { loadBundle, SyncEngine } from '../../../src/core/sync_engine';
=======
import {
  activeLimboDocumentResolutions,
  enqueuedLimboDocumentResolutions,
  registerPendingWritesCallback,
  SyncEngine,
  syncEngineListen,
  syncEngineUnlisten,
  syncEngineWrite
} from '../../../src/core/sync_engine';
>>>>>>> 2be43ead
import { TargetId } from '../../../src/core/types';
import {
  ChangeType,
  DocumentViewChange
} from '../../../src/core/view_snapshot';
import {
  DbPrimaryClient,
  DbPrimaryClientKey,
  SCHEMA_VERSION,
  SchemaConverter
} from '../../../src/local/indexeddb_schema';
import { LocalStore } from '../../../src/local/local_store';
import {
  ClientId,
  SharedClientState
} from '../../../src/local/shared_client_state';
import { SimpleDb } from '../../../src/local/simple_db';
import { TargetData, TargetPurpose } from '../../../src/local/target_data';
import { DocumentOptions } from '../../../src/model/document';
import { DocumentKey } from '../../../src/model/document_key';
import { JsonObject } from '../../../src/model/object_value';
import { Mutation } from '../../../src/model/mutation';
import * as api from '../../../src/protos/firestore_proto_api';
import { ExistenceFilter } from '../../../src/remote/existence_filter';
import {
  RemoteStore,
  fillWritePipeline,
  remoteStoreDisableNetwork,
  remoteStoreShutdown,
  remoteStoreEnableNetwork,
  remoteStoreHandleCredentialChange,
  outstandingWrites
} from '../../../src/remote/remote_store';
import { mapCodeFromRpcCode } from '../../../src/remote/rpc_error';
import {
  JsonProtoSerializer,
  toMutation,
  toTarget,
  toVersion
} from '../../../src/remote/serializer';
import {
  DocumentWatchChange,
  ExistenceFilterChange,
  WatchChange,
  WatchTargetChange,
  WatchTargetChangeState
} from '../../../src/remote/watch_change';
import { debugAssert, fail } from '../../../src/util/assert';
import { AsyncQueue, TimerId } from '../../../src/util/async_queue';
import { FirestoreError } from '../../../src/util/error';
import { primitiveComparator } from '../../../src/util/misc';
import { forEach, objectSize } from '../../../src/util/obj';
import { ObjectMap } from '../../../src/util/obj_map';
import { Deferred, sequence } from '../../../src/util/promise';
import {
  byteStringFromString,
  deletedDoc,
  deleteMutation,
  doc,
  filter,
  key,
  orderBy,
  patchMutation,
  query,
  setMutation,
  stringFromBase64String,
  TestSnapshotVersion,
  validateFirestoreError,
  version
} from '../../util/helpers';
import { encodeWatchChange } from '../../util/spec_test_helpers';
import {
  clearTestPersistence,
  INDEXEDDB_TEST_DATABASE_NAME,
  TEST_DATABASE_ID,
  TEST_PERSISTENCE_KEY,
  TEST_SERIALIZER
} from '../local/persistence_test_helpers';
import { MULTI_CLIENT_TAG } from './describe_spec';
import { ByteString } from '../../../src/util/byte_string';
import { SortedSet } from '../../../src/util/sorted_set';
import { ActiveTargetMap, ActiveTargetSpec } from './spec_builder';
import { LruParams } from '../../../src/local/lru_garbage_collector';
import { PersistenceSettings } from '../../../src/core/firestore_client';
import {
  EventAggregator,
  MockConnection,
  MockIndexedDbPersistence,
  MockMemoryOfflineComponentProvider,
  MockMemoryPersistence,
  MockMultiTabOfflineComponentProvider,
  MockOnlineComponentProvider,
  QueryEvent,
  SharedWriteTracker
} from './spec_test_components';
import { IndexedDbPersistence } from '../../../src/local/indexeddb_persistence';
import { BundleReader } from '../../../src/util/bundle_reader';
import { LoadBundleTask } from '../../../src/api/bundle';
import { encodeBase64 } from '../../../src/platform/base64';
import {
  FakeDocument,
  SharedFakeWebStorage,
  testWindow
} from '../../util/test_platform';
import { toByteStreamReader } from '../../../src/platform/byte_stream_reader';
import { logWarn } from '../../../src/util/log';
import { newTextEncoder } from '../../../src/platform/serializer';

const ARBITRARY_SEQUENCE_NUMBER = 2;

export function parseQuery(querySpec: string | SpecQuery): Query {
  if (typeof querySpec === 'string') {
    return query(querySpec);
  } else {
    let query1 = querySpec.collectionGroup
      ? newQueryForCollectionGroup(querySpec.collectionGroup)
      : query(querySpec.path);
    if (querySpec.limit) {
      query1 = queryWithLimit(
        query1,
        querySpec.limit,
        querySpec.limitType === 'LimitToFirst'
          ? LimitType.First
          : LimitType.Last
      );
    }
    if (querySpec.filters) {
      querySpec.filters.forEach(([field, op, value]) => {
        query1 = queryWithAddedFilter(query1, filter(field, op, value));
      });
    }
    if (querySpec.orderBys) {
      querySpec.orderBys.forEach(([filter, direction]) => {
        query1 = queryWithAddedOrderBy(query1, orderBy(filter, direction));
      });
    }
    return query1;
  }
}

abstract class TestRunner {
  protected queue: AsyncQueue;

  // Initialized asynchronously via start().
  private connection!: MockConnection;
  private eventManager!: EventManager;
  private syncEngine!: SyncEngine;

  private eventList: QueryEvent[] = [];
  private acknowledgedDocs: string[];
  private rejectedDocs: string[];
  private waitForPendingWritesEvents = 0;
  private snapshotsInSyncListeners: Array<Observer<void>>;
  private snapshotsInSyncEvents = 0;

  protected document = new FakeDocument();
  private queryListeners = new ObjectMap<Query, QueryListener>(
    q => canonifyQuery(q),
    queryEquals
  );

  private expectedActiveLimboDocs: DocumentKey[];
  private expectedEnqueuedLimboDocs: DocumentKey[];
  private expectedActiveTargets: Map<TargetId, ActiveTargetSpec>;

  private networkEnabled = true;

  // Initialized asynchronously via start().
  private localStore!: LocalStore;
  private remoteStore!: RemoteStore;
  private persistence!: MockMemoryPersistence | MockIndexedDbPersistence;
  protected sharedClientState!: SharedClientState;

  private useGarbageCollection: boolean;
  private numClients: number;
  private maxConcurrentLimboResolutions?: number;
  private databaseInfo: DatabaseInfo;

  protected user = User.UNAUTHENTICATED;
  protected clientId: ClientId;

  private started = false;
  private serializer: JsonProtoSerializer;

  constructor(
    private sharedWrites: SharedWriteTracker,
    private persistenceSettings: PersistenceSettings,
    clientIndex: number,
    config: SpecConfig
  ) {
    this.clientId = `client${clientIndex}`;
    this.databaseInfo = new DatabaseInfo(
      TEST_DATABASE_ID,
      TEST_PERSISTENCE_KEY,
      'host',
      /*ssl=*/ false,
      /*forceLongPolling=*/ false
    );

    // TODO(mrschmidt): During client startup in `firestore_client`, we block
    // the AsyncQueue from executing any operation. We should mimic this in the
    // setup of the spec tests.
    this.queue = new AsyncQueue();
    this.queue.skipDelaysForTimerId(TimerId.ListenStreamConnectionBackoff);

    this.serializer = new JsonProtoSerializer(
      this.databaseInfo.databaseId,
      /* useProto3Json= */ true
    );

    this.useGarbageCollection = config.useGarbageCollection;
    this.numClients = config.numClients;
    this.maxConcurrentLimboResolutions = config.maxConcurrentLimboResolutions;
    this.expectedActiveLimboDocs = [];
    this.expectedEnqueuedLimboDocs = [];
    this.expectedActiveTargets = new Map<TargetId, ActiveTargetSpec>();
    this.acknowledgedDocs = [];
    this.rejectedDocs = [];
    this.snapshotsInSyncListeners = [];
  }

  async start(): Promise<void> {
    const configuration = {
      asyncQueue: this.queue,
      databaseInfo: this.databaseInfo,
      credentials: new EmptyCredentialsProvider(),
      clientId: this.clientId,
      initialUser: this.user,
      maxConcurrentLimboResolutions:
        this.maxConcurrentLimboResolutions ?? Number.MAX_SAFE_INTEGER,
      persistenceSettings: this.persistenceSettings
    };

    this.connection = new MockConnection(this.queue);

    const onlineComponentProvider = new MockOnlineComponentProvider(
      this.connection
    );
    const offlineComponentProvider = await this.initializeOfflineComponentProvider(
      onlineComponentProvider,
      configuration,
      this.useGarbageCollection
    );
    await onlineComponentProvider.initialize(
      offlineComponentProvider,
      configuration
    );

    this.sharedClientState = offlineComponentProvider.sharedClientState;
    this.persistence = offlineComponentProvider.persistence;
    this.localStore = offlineComponentProvider.localStore;
    this.remoteStore = onlineComponentProvider.remoteStore;
    this.syncEngine = onlineComponentProvider.syncEngine;
    this.eventManager = onlineComponentProvider.eventManager;

    this.eventManager.onListen = syncEngineListen.bind(null, this.syncEngine);
    this.eventManager.onUnlisten = syncEngineUnlisten.bind(
      null,
      this.syncEngine
    );

    await this.persistence.setDatabaseDeletedListener(async () => {
      await this.shutdown();
    });

    this.started = true;
  }

  protected abstract initializeOfflineComponentProvider(
    onlineComponentProvider: MockOnlineComponentProvider,
    configuration: ComponentConfiguration,
    gcEnabled: boolean
  ): Promise<
    MockMultiTabOfflineComponentProvider | MockMemoryOfflineComponentProvider
  >;

  get isPrimaryClient(): boolean {
    return this.syncEngine.isPrimaryClient;
  }

  async shutdown(): Promise<void> {
    this.queue.enterRestrictedMode();
    const deferred = new Deferred();
    this.queue.enqueueAndForgetEvenWhileRestricted(async () => {
      if (this.started) {
        await this.doShutdown();
      }
      deferred.resolve();
    });
    return deferred.promise;
  }

  /** Runs a single SpecStep on this runner. */
  async run(step: SpecStep): Promise<void> {
    await this.doStep(step);
    await this.queue.drain();
    this.validateExpectedSnapshotEvents(step.expectedSnapshotEvents!);
    await this.validateExpectedState(step.expectedState!);
    this.validateSnapshotsInSyncEvents(step.expectedSnapshotsInSyncEvents);
    this.validateWaitForPendingWritesEvents(
      step.expectedWaitForPendingWritesEvents
    );
    this.eventList = [];
    this.rejectedDocs = [];
    this.acknowledgedDocs = [];
  }

  private doStep(step: SpecStep): Promise<void> {
    if ('userListen' in step) {
      return this.doListen(step.userListen!);
    } else if ('userUnlisten' in step) {
      return this.doUnlisten(step.userUnlisten!);
    } else if ('userSet' in step) {
      return this.doSet(step.userSet!);
    } else if ('userPatch' in step) {
      return this.doPatch(step.userPatch!);
    } else if ('userDelete' in step) {
      return this.doDelete(step.userDelete!);
    } else if ('addSnapshotsInSyncListener' in step) {
      return this.doAddSnapshotsInSyncListener();
    } else if ('removeSnapshotsInSyncListener' in step) {
      return this.doRemoveSnapshotsInSyncListener();
    } else if ('loadBundle' in step) {
      return this.doLoadBundle(step.loadBundle!);
    } else if ('watchAck' in step) {
      return this.doWatchAck(step.watchAck!);
    } else if ('watchCurrent' in step) {
      return this.doWatchCurrent(step.watchCurrent!);
    } else if ('watchRemove' in step) {
      return this.doWatchRemove(step.watchRemove!);
    } else if ('watchEntity' in step) {
      return this.doWatchEntity(step.watchEntity!);
    } else if ('watchFilter' in step) {
      return this.doWatchFilter(step.watchFilter!);
    } else if ('watchSnapshot' in step) {
      return this.doWatchSnapshot(step.watchSnapshot!);
    } else if ('watchReset' in step) {
      return this.doWatchReset(step.watchReset!);
    } else if ('watchStreamClose' in step) {
      return this.doWatchStreamClose(step.watchStreamClose!);
    } else if ('writeAck' in step) {
      return this.doWriteAck(step.writeAck!);
    } else if ('failWrite' in step) {
      return this.doFailWrite(step.failWrite!);
    } else if ('waitForPendingWrites' in step) {
      return this.doWaitForPendingWrites();
    } else if ('runTimer' in step) {
      return this.doRunTimer(step.runTimer!);
    } else if ('drainQueue' in step) {
      return this.doDrainQueue();
    } else if ('enableNetwork' in step) {
      return step.enableNetwork!
        ? this.doEnableNetwork()
        : this.doDisableNetwork();
    } else if ('clearPersistence' in step) {
      return this.doClearPersistence();
    } else if ('restart' in step) {
      return this.doRestart();
    } else if ('shutdown' in step) {
      return this.doShutdown();
    } else if ('applyClientState' in step) {
      // PORTING NOTE: Only used by web multi-tab tests.
      return this.doApplyClientState(step.applyClientState!);
    } else if ('changeUser' in step) {
      return this.doChangeUser(step.changeUser!);
    } else if ('failDatabase' in step) {
      return step.failDatabase
        ? this.doFailDatabase(step.failDatabase!)
        : this.doRecoverDatabase();
    } else {
      return fail('Unknown step: ' + JSON.stringify(step));
    }
  }

  private async doListen(listenSpec: SpecUserListen): Promise<void> {
    let targetFailed = false;

    const querySpec = listenSpec.query;
    const query = parseQuery(querySpec);

    const aggregator = new EventAggregator(query, e => {
      if (e.error) {
        targetFailed = true;
      }
      this.pushEvent(e);
    });
    // TODO(dimond): Allow customizing listen options in spec tests
    const options = {
      includeMetadataChanges: true,
      waitForSyncWhenOnline: false
    };
    const queryListener = new QueryListener(query, aggregator, options);
    this.queryListeners.set(query, queryListener);

    await this.queue.enqueue(() =>
      eventManagerListen(this.eventManager, queryListener)
    );

    if (targetFailed) {
      expect(this.persistence.injectFailures).contains('Allocate target');
    } else {
      // Skip the backoff that may have been triggered by a previous call to
      // `watchStreamCloses()`.
      if (
        this.queue.containsDelayedOperation(
          TimerId.ListenStreamConnectionBackoff
        )
      ) {
        await this.queue.runAllDelayedOperationsUntil(
          TimerId.ListenStreamConnectionBackoff
        );
      }

      if (this.isPrimaryClient && this.networkEnabled) {
        // Open should always have happened after a listen
        await this.connection.waitForWatchOpen();
      }
    }
  }

  private async doUnlisten(listenSpec: SpecUserUnlisten): Promise<void> {
    // TODO(dimond): make sure correct target IDs are assigned
    // let targetId = listenSpec[0];
    const querySpec = listenSpec[1];
    const query = parseQuery(querySpec);
    const eventEmitter = this.queryListeners.get(query);
    debugAssert(!!eventEmitter, 'There must be a query to unlisten too!');
    this.queryListeners.delete(query);
    await this.queue.enqueue(() =>
      eventManagerUnlisten(this.eventManager, eventEmitter!)
    );
  }

  private doSet(setSpec: SpecUserSet): Promise<void> {
    return this.doMutations([setMutation(setSpec[0], setSpec[1])]);
  }

  private doPatch(patchSpec: SpecUserPatch): Promise<void> {
    return this.doMutations([patchMutation(patchSpec[0], patchSpec[1])]);
  }

  private doDelete(deleteSpec: SpecUserDelete): Promise<void> {
    const key: string = deleteSpec;
    return this.doMutations([deleteMutation(key)]);
  }

  private doAddSnapshotsInSyncListener(): Promise<void> {
    const observer = {
      next: () => {
        this.snapshotsInSyncEvents += 1;
      },
      error: () => {}
    };
    this.snapshotsInSyncListeners.push(observer);
    addSnapshotsInSyncListener(this.eventManager, observer);
    return Promise.resolve();
  }

  private doRemoveSnapshotsInSyncListener(): Promise<void> {
    const removeObs = this.snapshotsInSyncListeners.pop();
    if (removeObs) {
      removeSnapshotsInSyncListener(this.eventManager, removeObs);
    } else {
      throw new Error('There must be a listener to unlisten to');
    }
    return Promise.resolve();
  }

  private async doLoadBundle(bundle: string): Promise<void> {
    const reader = new BundleReader(
      toByteStreamReader(newTextEncoder().encode(bundle)),
      this.serializer
    );
    const task = new LoadBundleTask();
    return this.queue.enqueue(async () => {
      loadBundle(this.syncEngine, reader, task);
      await task.catch(e => {
        logWarn(`Loading bundle failed with ${e}`);
      });
    });
  }

  private doMutations(mutations: Mutation[]): Promise<void> {
    const documentKeys = mutations.map(val => val.key.path.toString());
    const syncEngineCallback = new Deferred<void>();
    syncEngineCallback.promise.then(
      () => this.acknowledgedDocs.push(...documentKeys),
      () => this.rejectedDocs.push(...documentKeys)
    );

    if (
      this.persistence.injectFailures.indexOf('Locally write mutations') === -1
    ) {
      this.sharedWrites.push(mutations);
    }

    return this.queue.enqueue(() =>
      syncEngineWrite(this.syncEngine, mutations, syncEngineCallback)
    );
  }

  private doWatchAck(ackedTargets: SpecWatchAck): Promise<void> {
    const change = new WatchTargetChange(
      WatchTargetChangeState.Added,
      ackedTargets
    );
    return this.doWatchEvent(change);
  }

  private doWatchCurrent(currentTargets: SpecWatchCurrent): Promise<void> {
    const targets = currentTargets[0];
    const resumeToken = byteStringFromString(currentTargets[1]);
    const change = new WatchTargetChange(
      WatchTargetChangeState.Current,
      targets,
      resumeToken
    );
    return this.doWatchEvent(change);
  }

  private doWatchReset(targetIds: SpecWatchReset): Promise<void> {
    const change = new WatchTargetChange(
      WatchTargetChangeState.Reset,
      targetIds
    );
    return this.doWatchEvent(change);
  }

  private doWatchRemove(removed: SpecWatchRemove): Promise<void> {
    const cause =
      removed.cause &&
      new FirestoreError(
        mapCodeFromRpcCode(removed.cause.code),
        removed.cause.message
      );
    const change = new WatchTargetChange(
      WatchTargetChangeState.Removed,
      removed.targetIds,
      ByteString.EMPTY_BYTE_STRING,
      cause || null
    );
    if (cause) {
      // Make sure that the target is active and can be removed.
      // Technically removing an unknown target is valid (e.g. it could race
      // with a server-side removal), but we want to pay extra careful
      // attention in tests that we only remove targets we listened too.
      removed.targetIds.forEach(targetId => {
        expect(
          this.connection.activeTargets[targetId],
          'Removing a non-active target'
        ).to.exist;
        delete this.connection.activeTargets[targetId];
      });
    }
    return this.doWatchEvent(change);
  }

  private doWatchEntity(watchEntity: SpecWatchEntity): Promise<void> {
    if (watchEntity.docs) {
      debugAssert(
        !watchEntity.doc,
        'Exactly one of `doc` or `docs` needs to be set'
      );
      return sequence(watchEntity.docs, (specDocument: SpecDocument) => {
        return this.doWatchEntity({
          doc: specDocument,
          targets: watchEntity.targets,
          removedTargets: watchEntity.removedTargets
        });
      });
    } else if (watchEntity.doc) {
      const document = watchEntity.doc.value
        ? doc(
            watchEntity.doc.key,
            watchEntity.doc.version,
            watchEntity.doc.value,
            watchEntity.doc.options
          )
        : deletedDoc(watchEntity.doc.key, watchEntity.doc.version);
      const change = new DocumentWatchChange(
        watchEntity.targets || [],
        watchEntity.removedTargets || [],
        document.key,
        document
      );
      return this.doWatchEvent(change);
    } else if (watchEntity.key) {
      const documentKey = key(watchEntity.key);
      const change = new DocumentWatchChange(
        watchEntity.targets || [],
        watchEntity.removedTargets || [],
        documentKey,
        null
      );
      return this.doWatchEvent(change);
    } else {
      return fail('Either doc or docs must be set');
    }
  }

  private doWatchFilter(watchFilter: SpecWatchFilter): Promise<void> {
    const targetIds: TargetId[] = watchFilter[0];
    debugAssert(
      targetIds.length === 1,
      'ExistenceFilters currently support exactly one target only.'
    );
    const keys = watchFilter.slice(1);
    const filter = new ExistenceFilter(keys.length);
    const change = new ExistenceFilterChange(targetIds[0], filter);
    return this.doWatchEvent(change);
  }

  private doWatchSnapshot(watchSnapshot: SpecWatchSnapshot): Promise<void> {
    // The client will only respond to watchSnapshots if they are on a target
    // change with an empty set of target IDs. So we should be sure to send a
    // separate event.
    const protoJSON: api.ListenResponse = {
      targetChange: {
        readTime: toVersion(this.serializer, version(watchSnapshot.version)),
        // Convert to base64 string so it can later be parsed into ByteString.
        resumeToken: encodeBase64(watchSnapshot.resumeToken || ''),
        targetIds: watchSnapshot.targetIds
      }
    };
    this.connection.watchStream!.callOnMessage(protoJSON);

    // Put a no-op in the queue so that we know when any outstanding RemoteStore
    // writes on the network are complete.
    return this.queue.enqueue(async () => {});
  }

  private async doWatchEvent(watchChange: WatchChange): Promise<void> {
    const protoJSON = encodeWatchChange(watchChange);
    this.connection.watchStream!.callOnMessage(protoJSON);

    // Put a no-op in the queue so that we know when any outstanding RemoteStore
    // writes on the network are complete.
    return this.queue.enqueue(async () => {});
  }

  private async doWatchStreamClose(spec: SpecWatchStreamClose): Promise<void> {
    this.connection.failWatchStream(
      new FirestoreError(
        mapCodeFromRpcCode(spec.error.code),
        spec.error.message
      )
    );
    // The watch stream should re-open if we have active listeners.
    if (spec.runBackoffTimer && !this.queryListeners.isEmpty()) {
      await this.queue.runAllDelayedOperationsUntil(
        TimerId.ListenStreamConnectionBackoff
      );
      await this.connection.waitForWatchOpen();
    }
  }

  /** Validates that a write was sent and matches the expected write. */
  private validateNextWriteRequest(mutations: Mutation[]): Promise<void> {
    // Make sure this write was sent on the wire and it matches the expected
    // write.
    return this.connection.waitForWriteRequest().then(request => {
      const writes = request.writes!;
      expect(writes.length).to.equal(mutations.length);
      for (let i = 0; i < writes.length; ++i) {
        expect(writes[i]).to.deep.equal(
          toMutation(this.serializer, mutations[i])
        );
      }
    });
  }

  private doWriteAck(writeAck: SpecWriteAck): Promise<void> {
    const updateTime = toVersion(this.serializer, version(writeAck.version));
    const nextMutation = writeAck.keepInQueue
      ? this.sharedWrites.peek()
      : this.sharedWrites.shift();
    return this.validateNextWriteRequest(nextMutation).then(() => {
      this.connection.ackWrite(updateTime, [{ updateTime }]);
    });
  }

  private async doFailWrite(writeFailure: SpecWriteFailure): Promise<void> {
    const specError: SpecError = writeFailure.error;
    const error = new FirestoreError(
      mapCodeFromRpcCode(specError.code),
      specError.message
    );
    const nextMutation = writeFailure.keepInQueue
      ? this.sharedWrites.peek()
      : this.sharedWrites.shift();
    return this.validateNextWriteRequest(nextMutation).then(() => {
      this.connection.failWrite(error);
    });
  }

  private async doWaitForPendingWrites(): Promise<void> {
    const deferred = new Deferred();
    void deferred.promise.then(() => ++this.waitForPendingWritesEvents);
    return this.queue.enqueue(() =>
      registerPendingWritesCallback(this.syncEngine, deferred)
    );
  }

  private async doRunTimer(timer: string): Promise<void> {
    // We assume the timer string is a valid TimerID enum value, but if it's
    // not, then there won't be a matching item on the queue and
    // runDelayedOperationsEarly() will throw.
    const timerId = timer as TimerId;
    await this.queue.runAllDelayedOperationsUntil(timerId);
  }

  private async doDisableNetwork(): Promise<void> {
    this.networkEnabled = false;
    // Make sure to execute all writes that are currently queued. This allows us
    // to assert on the total number of requests sent before shutdown.
    await fillWritePipeline(this.remoteStore);
    this.persistence.setNetworkEnabled(false);
    await remoteStoreDisableNetwork(this.remoteStore);
  }

  private async doDrainQueue(): Promise<void> {
    await this.queue.drain();
  }

  private async doEnableNetwork(): Promise<void> {
    this.networkEnabled = true;
    this.persistence.setNetworkEnabled(true);
    await remoteStoreEnableNetwork(this.remoteStore);
  }

  private async doShutdown(): Promise<void> {
    await remoteStoreShutdown(this.remoteStore);
    await this.sharedClientState.shutdown();
    // We don't delete the persisted data here since multi-clients may still
    // be accessing it. Instead, we manually remove it at the end of the
    // test run.
    await this.persistence.shutdown();
    this.started = false;
  }

  private async doClearPersistence(): Promise<void> {
    await clearTestPersistence();
  }

  private async doRestart(): Promise<void> {
    // Reinitialize everything.
    await this.doShutdown();

    // We have to schedule the starts, otherwise we could end up with
    // interleaved events.
    await this.queue.enqueue(() => this.start());
  }

  private async doApplyClientState(state: SpecClientState): Promise<void> {
    if (state.visibility) {
      this.document.raiseVisibilityEvent(state.visibility!);
    }

    if (state.primary) {
      await clearCurrentPrimaryLease();
      await this.queue.runAllDelayedOperationsUntil(
        TimerId.ClientMetadataRefresh
      );
    }

    return Promise.resolve();
  }

  private async doChangeUser(user: string | null): Promise<void> {
    this.user = new User(user);
    // We don't block on `handleCredentialChange` as it may not get executed
    // during an IndexedDb failure. Non-recovery tests will pick up the user
    // change when the AsyncQueue is drained.
    this.queue.enqueueRetryable(() =>
      remoteStoreHandleCredentialChange(this.remoteStore, new User(user))
    );
  }

  private async doFailDatabase(
    failActions: PersistenceAction[]
  ): Promise<void> {
    this.persistence.injectFailures = failActions;
  }

  private async doRecoverDatabase(): Promise<void> {
    this.persistence.injectFailures = [];
  }

  private validateExpectedSnapshotEvents(
    expectedEvents: SnapshotEvent[]
  ): void {
    if (expectedEvents) {
      expect(this.eventList.length).to.equal(
        expectedEvents.length,
        'Number of expected and actual events mismatch'
      );
      const actualEventsSorted = this.eventList.sort((a, b) =>
        primitiveComparator(canonifyQuery(a.query), canonifyQuery(b.query))
      );
      const expectedEventsSorted = expectedEvents.sort((a, b) =>
        primitiveComparator(
          canonifyQuery(parseQuery(a.query)),
          canonifyQuery(parseQuery(b.query))
        )
      );
      for (let i = 0; i < expectedEventsSorted.length; i++) {
        const actual = actualEventsSorted[i];
        const expected = expectedEventsSorted[i];
        this.validateWatchExpectation(expected, actual);
      }
    } else {
      expect(this.eventList.length).to.equal(
        0,
        'Unexpected events: ' + JSON.stringify(this.eventList)
      );
    }
  }

  private async validateExpectedState(
    expectedState: StateExpectation
  ): Promise<void> {
    if (expectedState) {
      if ('numOutstandingWrites' in expectedState) {
        expect(outstandingWrites(this.remoteStore)).to.equal(
          expectedState.numOutstandingWrites
        );
      }
      if ('numActiveClients' in expectedState) {
        debugAssert(
          this.persistence instanceof IndexedDbPersistence,
          'numActiveClients() requires IndexedDbPersistence'
        );
        const activeClients = await this.persistence.getActiveClients();
        expect(activeClients.length).to.equal(expectedState.numActiveClients);
      }
      if ('writeStreamRequestCount' in expectedState) {
        expect(this.connection.writeStreamRequestCount).to.equal(
          expectedState.writeStreamRequestCount
        );
      }
      if ('watchStreamRequestCount' in expectedState) {
        expect(this.connection.watchStreamRequestCount).to.equal(
          expectedState.watchStreamRequestCount
        );
      }
      if ('activeLimboDocs' in expectedState) {
        this.expectedActiveLimboDocs = expectedState.activeLimboDocs!.map(key);
      }
      if ('enqueuedLimboDocs' in expectedState) {
        this.expectedEnqueuedLimboDocs = expectedState.enqueuedLimboDocs!.map(
          key
        );
      }
      if ('activeTargets' in expectedState) {
        this.expectedActiveTargets.clear();
        forEach(expectedState.activeTargets!, (key, value) => {
          this.expectedActiveTargets.set(Number(key), value);
        });
      }
      if ('isPrimary' in expectedState) {
        expect(this.isPrimaryClient).to.eq(
          expectedState.isPrimary!,
          'isPrimary'
        );
      }
      if ('isShutdown' in expectedState) {
        expect(this.started).to.equal(!expectedState.isShutdown);
      }
    }

    if (expectedState && expectedState.userCallbacks) {
      expect(this.acknowledgedDocs).to.have.members(
        expectedState.userCallbacks.acknowledgedDocs
      );
      expect(this.rejectedDocs).to.have.members(
        expectedState.userCallbacks.rejectedDocs
      );
    } else {
      expect(this.acknowledgedDocs).to.be.empty;
      expect(this.rejectedDocs).to.be.empty;
    }

    if (this.numClients === 1) {
      expect(this.isPrimaryClient).to.eq(true, 'isPrimary');
    }

    // Clients don't reset their limbo docs on shutdown, so any validation will
    // likely fail.
    if (this.started) {
      // Always validate that the expected limbo docs match the actual limbo
      // docs
      this.validateActiveLimboDocs();
      this.validateEnqueuedLimboDocs();
      // Always validate that the expected active targets match the actual
      // active targets
      await this.validateActiveTargets();
    }
  }

  private validateWaitForPendingWritesEvents(
    expectedCount: number | undefined
  ): void {
    expect(this.waitForPendingWritesEvents).to.eq(
      expectedCount || 0,
      'for waitForPendingWritesEvents'
    );
    this.waitForPendingWritesEvents = 0;
  }

  private validateSnapshotsInSyncEvents(
    expectedCount: number | undefined
  ): void {
    expect(this.snapshotsInSyncEvents).to.eq(
      expectedCount || 0,
      'for snapshotsInSyncEvents'
    );
    this.snapshotsInSyncEvents = 0;
  }

  private validateActiveLimboDocs(): void {
    let actualLimboDocs = activeLimboDocumentResolutions(this.syncEngine);

    if (this.connection.isWatchOpen) {
      // Validate that each active limbo doc has an expected active target
      actualLimboDocs.forEach((key, targetId) => {
        const targetIds = new Array(this.expectedActiveTargets.keys()).map(
          n => '' + n
        );
        expect(this.expectedActiveTargets.has(targetId)).to.equal(
          true,
          `Found limbo doc ${key.toString()}, but its target ID ${targetId} ` +
            `was not in the set of expected active target IDs ` +
            `(${targetIds.join(', ')})`
        );
      });
    }

    for (const expectedLimboDoc of this.expectedActiveLimboDocs) {
      expect(actualLimboDocs.get(expectedLimboDoc)).to.not.equal(
        null,
        'Expected doc to be in limbo, but was not: ' +
          expectedLimboDoc.toString()
      );
      actualLimboDocs = actualLimboDocs.remove(expectedLimboDoc);
    }
    expect(actualLimboDocs.size).to.equal(
      0,
      'Unexpected active docs in limbo: ' + actualLimboDocs.toString()
    );
  }

  private validateEnqueuedLimboDocs(): void {
    let actualLimboDocs = new SortedSet<DocumentKey>(DocumentKey.comparator);
    enqueuedLimboDocumentResolutions(this.syncEngine).forEach(key => {
      actualLimboDocs = actualLimboDocs.add(key);
    });
    let expectedLimboDocs = new SortedSet<DocumentKey>(DocumentKey.comparator);
    this.expectedEnqueuedLimboDocs.forEach(key => {
      expectedLimboDocs = expectedLimboDocs.add(key);
    });
    actualLimboDocs.forEach(key => {
      expect(expectedLimboDocs.has(key)).to.equal(
        true,
        `Found enqueued limbo doc ${key.toString()}, but it was not in ` +
          `the set of expected enqueued limbo documents ` +
          `(${expectedLimboDocs.toString()})`
      );
    });
    expectedLimboDocs.forEach(key => {
      expect(actualLimboDocs.has(key)).to.equal(
        true,
        `Expected doc ${key.toString()} to be enqueued for limbo resolution, ` +
          `but it was not in the queue (${actualLimboDocs.toString()})`
      );
    });
  }

  private async validateActiveTargets(): Promise<void> {
    if (!this.isPrimaryClient || !this.networkEnabled) {
      expect(this.connection.activeTargets).to.be.empty;
      return;
    }

    // In multi-tab mode, we cannot rely on the `waitForWatchOpen` call in
    // `doUserListen` since primary tabs may execute queries from other tabs
    // without any direct user interaction.

    // TODO(mrschmidt): Refactor so this is only executed after primary tab
    // change
    if (this.expectedActiveTargets.size > 0) {
      await this.connection.waitForWatchOpen();
      await this.queue.drain();
    }

    const actualTargets = { ...this.connection.activeTargets };
    this.expectedActiveTargets.forEach((expected, targetId) => {
      expect(actualTargets[targetId]).to.not.equal(
        undefined,
        'Expected active target not found: ' + JSON.stringify(expected)
      );
      const actualTarget = actualTargets[targetId];

      // TODO(mcg): populate the purpose of the target once it's possible to
      // encode that in the spec tests. For now, hard-code that it's a listen
      // despite the fact that it's not always the right value.
      let targetData = new TargetData(
        queryToTarget(parseQuery(expected.queries[0])),
        targetId,
        TargetPurpose.Listen,
        ARBITRARY_SEQUENCE_NUMBER
      );
      if (expected.resumeToken && expected.resumeToken !== '') {
        targetData = targetData.withResumeToken(
          byteStringFromString(expected.resumeToken),
          SnapshotVersion.min()
        );
      } else {
        targetData = targetData.withResumeToken(
          ByteString.EMPTY_BYTE_STRING,
          version(expected.readTime!)
        );
      }
      const expectedTarget = toTarget(this.serializer, targetData);
      expect(actualTarget.query).to.deep.equal(expectedTarget.query);
      expect(actualTarget.targetId).to.equal(expectedTarget.targetId);
      expect(actualTarget.readTime).to.equal(expectedTarget.readTime);
      expect(actualTarget.resumeToken).to.equal(
        expectedTarget.resumeToken,
        `ResumeToken does not match - expected:
         ${stringFromBase64String(
           expectedTarget.resumeToken
         )}, actual: ${stringFromBase64String(actualTarget.resumeToken)}`
      );
      delete actualTargets[targetId];
    });
    expect(objectSize(actualTargets)).to.equal(
      0,
      'Unexpected active targets: ' + JSON.stringify(actualTargets)
    );
  }

  private validateWatchExpectation(
    expected: SnapshotEvent,
    actual: QueryEvent
  ): void {
    const expectedQuery = parseQuery(expected.query);
    expect(actual.query).to.deep.equal(expectedQuery);
    if (expected.errorCode) {
      validateFirestoreError(
        mapCodeFromRpcCode(expected.errorCode),
        actual.error!
      );
    } else {
      const expectedChanges: DocumentViewChange[] = [];
      if (expected.removed) {
        expected.removed.forEach(change => {
          expectedChanges.push(this.parseChange(ChangeType.Removed, change));
        });
      }
      if (expected.added) {
        expected.added.forEach(change => {
          expectedChanges.push(this.parseChange(ChangeType.Added, change));
        });
      }
      if (expected.modified) {
        expected.modified.forEach(change => {
          expectedChanges.push(this.parseChange(ChangeType.Modified, change));
        });
      }

      if (expected.metadata) {
        expected.metadata.forEach(change => {
          expectedChanges.push(this.parseChange(ChangeType.Metadata, change));
        });
      }

      expect(actual.view!.docChanges).to.deep.equal(expectedChanges);

      expect(actual.view!.hasPendingWrites).to.equal(
        expected.hasPendingWrites,
        'hasPendingWrites'
      );
      expect(actual.view!.fromCache).to.equal(expected.fromCache, 'fromCache');

      if (actual && !expected) {
        expect(expected, 'Got an actual event without expecting one').to.be.ok;
      }
    }
  }

  private pushEvent(e: QueryEvent): void {
    this.eventList.push(e);
  }

  private parseChange(
    type: ChangeType,
    change: SpecDocument
  ): DocumentViewChange {
    return {
      type,
      doc: doc(
        change.key,
        change.version,
        change.value || {},
        change.options || {}
      )
    };
  }
}

class MemoryTestRunner extends TestRunner {
  constructor(
    sharedWrites: SharedWriteTracker,
    clientIndex: number,
    config: SpecConfig
  ) {
    super(
      sharedWrites,
      {
        durable: false
      },
      clientIndex,
      config
    );
  }

  protected async initializeOfflineComponentProvider(
    onlineComponentProvider: MockOnlineComponentProvider,
    configuration: ComponentConfiguration,
    gcEnabled: boolean
  ): Promise<MockMemoryOfflineComponentProvider> {
    const componentProvider = new MockMemoryOfflineComponentProvider(gcEnabled);
    await componentProvider.initialize(configuration);
    return componentProvider;
  }
}

/**
 * Runs the specs using IndexedDbPersistence, the creator must ensure that it is
 * enabled for the platform.
 */
class IndexedDbTestRunner extends TestRunner {
  constructor(
    sharedWrites: SharedWriteTracker,
    private sharedFakeWebStorage: SharedFakeWebStorage,
    clientIndex: number,
    config: SpecConfig
  ) {
    super(
      sharedWrites,
      {
        durable: true,
        cacheSizeBytes: LruParams.DEFAULT_CACHE_SIZE_BYTES,
        synchronizeTabs: true,
        forceOwningTab: false
      },
      clientIndex,
      config
    );
  }

  protected async initializeOfflineComponentProvider(
    onlineComponentProvider: MockOnlineComponentProvider,
    configuration: ComponentConfiguration,
    gcEnabled: boolean
  ): Promise<MockMultiTabOfflineComponentProvider> {
    const offlineComponentProvider = new MockMultiTabOfflineComponentProvider(
      testWindow(this.sharedFakeWebStorage),
      this.document,
      onlineComponentProvider
    );
    await offlineComponentProvider.initialize(configuration);
    return offlineComponentProvider;
  }

  static destroyPersistence(): Promise<void> {
    return SimpleDb.delete(INDEXEDDB_TEST_DATABASE_NAME);
  }
}

/**
 * Runs a spec test case.
 *
 * The spec consists of an array of individual steps to run in sequence.
 */
export async function runSpec(
  name: string,
  tags: string[],
  usePersistence: boolean,
  config: SpecConfig,
  steps: SpecStep[]
): Promise<void> {
  const sharedMockStorage = new SharedFakeWebStorage();

  // PORTING NOTE: Non multi-client SDKs only support a single test runner.
  const runners: TestRunner[] = [];
  const outstandingMutations = new SharedWriteTracker();

  const ensureRunner = async (clientIndex: number): Promise<TestRunner> => {
    if (!runners[clientIndex]) {
      if (usePersistence) {
        runners[clientIndex] = new IndexedDbTestRunner(
          outstandingMutations,
          sharedMockStorage,
          clientIndex,
          config
        );
      } else {
        runners[clientIndex] = new MemoryTestRunner(
          outstandingMutations,
          clientIndex,
          config
        );
      }
      await runners[clientIndex].start();
    }
    return runners[clientIndex];
  };

  let lastStep: SpecStep | null = null;
  let count = 0;
  try {
    await sequence(steps, async step => {
      debugAssert(
        step.clientIndex === undefined || tags.indexOf(MULTI_CLIENT_TAG) !== -1,
        "Cannot use 'client()' to initialize a test that is not tagged with " +
          "'multi-client'. Did you mean to use 'spec()'?"
      );

      ++count;
      lastStep = step;
      return ensureRunner(step.clientIndex || 0).then(runner =>
        runner.run(step)
      );
    });
  } catch (err) {
    console.warn(
      `Spec test failed at step ${count}: ${JSON.stringify(lastStep)}`
    );
    throw err;
  } finally {
    for (const runner of runners) {
      await runner.shutdown();
    }
    if (usePersistence) {
      await IndexedDbTestRunner.destroyPersistence();
    }
  }
}

/** Specifies initial configuration information for the test. */
export interface SpecConfig {
  /** A boolean to enable / disable GC. */
  useGarbageCollection: boolean;

  /** The number of active clients for this test run. */
  numClients: number;

  /**
   * The maximum number of concurrently-active listens for limbo resolutions.
   * This value must be strictly greater than zero, or undefined to use the
   * default value.
   */
  maxConcurrentLimboResolutions?: number;
}

/**
 * The cumulative list of actions run against Persistence. This is used by the
 * Spec tests to fail specific types of actions.
 */
export type PersistenceAction =
  | 'Get next mutation batch'
  | 'read document'
  | 'Allocate target'
  | 'Release target'
  | 'Execute query'
  | 'Handle user change'
  | 'Locally write mutations'
  | 'Acknowledge batch'
  | 'Reject batch'
  | 'Get highest unacknowledged batch id'
  | 'Get last stream token'
  | 'Set last stream token'
  | 'Get last remote snapshot version'
  | 'Set last remote snapshot version'
  | 'Apply remote event'
  | 'notifyLocalViewChanges'
  | 'Remote document keys'
  | 'Collect garbage'
  | 'maybeGarbageCollectMultiClientState'
  | 'Lookup mutation documents'
  | 'Get target data'
  | 'Get new document changes'
  | 'Synchronize last document change read time'
  | 'updateClientMetadataAndTryBecomePrimary'
  | 'getHighestListenSequenceNumber';

/**
 * Union type for each step. The step consists of exactly one `field`
 * set and optionally expected events in the `expect` field.
 */
export interface SpecStep {
  /** The index of the local client for multi-client spec tests. */
  clientIndex?: number; // PORTING NOTE: Only used by web multi-tab tests
  /** Listen to a new query (must be unique) */
  userListen?: SpecUserListen;
  /** Unlisten from a query (must be listened to) */
  userUnlisten?: SpecUserUnlisten;
  /** Perform a user initiated set */
  userSet?: SpecUserSet;
  /** Perform a user initiated patch */
  userPatch?: SpecUserPatch;
  /** Perform a user initiated delete */
  userDelete?: SpecUserDelete;
  /** Listens to a SnapshotsInSync event. */
  addSnapshotsInSyncListener?: true;
  /** Unlistens from a SnapshotsInSync event. */
  removeSnapshotsInSyncListener?: true;
  /** Loads a bundle from a string. */
  loadBundle?: string;

  /** Ack for a query in the watch stream */
  watchAck?: SpecWatchAck;
  /** Marks the query results as current */
  watchCurrent?: SpecWatchCurrent;
  /** Reset the results of a query */
  watchReset?: SpecWatchReset;
  /** Ack for remove or rejection of a query in the watch stream */
  watchRemove?: SpecWatchRemove;
  /** Document update in the watch stream */
  watchEntity?: SpecWatchEntity;
  /** Existence filter in the watch stream */
  watchFilter?: SpecWatchFilter;
  /** Snapshot ("NO_CHANGE") event in the watch stream. */
  watchSnapshot?: SpecWatchSnapshot;
  /** A step that the watch stream restarts. */
  watchStreamClose?: SpecWatchStreamClose;

  /** Ack the last write */
  writeAck?: SpecWriteAck;
  /** Fail a write */
  failWrite?: SpecWriteFailure;
  /** Add a new `waitForPendingWrites` listener. */
  waitForPendingWrites?: true;

  /** Fails the listed database actions. */
  failDatabase?: false | PersistenceAction[];

  /**
   * Run a queued timer task (without waiting for the delay to expire). See
   * TimerId enum definition for possible values).
   */
  runTimer?: string;

  /**
   * Process all events currently enqueued in the AsyncQueue.
   */
  drainQueue?: true;

  /** Enable or disable RemoteStore's network connection. */
  enableNetwork?: boolean;

  /** Clears the persistent storage in IndexedDB. */
  clearPersistence?: true;

  /** Changes the metadata state of a client instance. */
  applyClientState?: SpecClientState; // PORTING NOTE: Only used by web multi-tab tests

  /** Change to a new active user (specified by uid or null for anonymous). */
  changeUser?: string | null;

  /**
   * Restarts the SyncEngine from scratch, except re-uses persistence and auth
   * components. This allows you to queue writes, get documents into cache,
   * etc. and then simulate an app restart.
   */
  restart?: true;

  /** Shut down the client and close it network connection. */
  shutdown?: true;

  /**
   * Optional list of expected events.
   * If not provided, the test will fail if the step causes events to be raised.
   */
  expectedSnapshotEvents?: SnapshotEvent[];

  /**
   * Optional dictionary of expected states.
   */
  expectedState?: StateExpectation;

  /**
   * Optional expected number of onSnapshotsInSync callbacks to be called.
   * If not provided, the test will fail if the step causes events to be raised.
   */
  expectedSnapshotsInSyncEvents?: number;

  /**
   * Optional expected number of waitForPendingWrite callbacks to be called.
   * If not provided, the test will fail if the step causes events to be raised.
   */
  expectedWaitForPendingWritesEvents?: number;
}

export interface SpecUserListen {
  targetId: TargetId;
  query: string | SpecQuery;
}

/** [<target-id>, <query-path>] */
export type SpecUserUnlisten = [TargetId, string | SpecQuery];

/** [<key>, <value>] */
export type SpecUserSet = [string, JsonObject<unknown>];

/** [<key>, <patches>] */
export type SpecUserPatch = [string, JsonObject<unknown>];

/** key */
export type SpecUserDelete = string;

/** [<target-id>, ...] */
export type SpecWatchAck = TargetId[];

/** [[<target-id>, ...], <resume-token>] */
export type SpecWatchCurrent = [TargetId[], string];

/** [<target-id>, ...] */
export type SpecWatchReset = TargetId[];

export interface SpecError {
  code: number;
  message: string;
}

export interface SpecWatchRemove {
  targetIds: TargetId[];
  cause?: SpecError;
}

export interface SpecWatchSnapshot {
  version: TestSnapshotVersion;
  targetIds: TargetId[];
  resumeToken?: string;
}

export interface SpecWatchStreamClose {
  error: SpecError;
  runBackoffTimer: boolean;
}

export interface SpecWriteAck {
  /** The version the backend uses to ack the write. */
  version: TestSnapshotVersion;
  /**
   * Whether we should keep the write in our internal queue. This should only
   * be set to 'true' if the client ignores the write (e.g. a secondary client
   * which ignores write acknowledgments).
   *
   * Defaults to false.
   */
  // PORTING NOTE: Multi-Tab only.
  keepInQueue?: boolean;
}

export interface SpecWriteFailure {
  /** The error the backend uses to fail the write. */
  error: SpecError;
  /**
   * Whether we should keep the write in our internal queue. This should be set
   * to 'true' for transient errors or if the client ignores the failure
   * (e.g. a secondary client which ignores write rejections).
   *
   * Defaults to false.
   */
  keepInQueue?: boolean;
}

export interface SpecWatchEntity {
  // exactly one of key, doc or docs is set
  key?: string;
  /** [<key>, <version>, <value>] */
  doc?: SpecDocument;
  /** [<key>, <version>, <value>][] */
  docs?: SpecDocument[];
  /** [<target-id>, ...] */
  targets?: TargetId[];
  /** [<target-id>, ...] */
  removedTargets?: TargetId[];
}

// PORTING NOTE: Only used by web multi-tab tests.
export interface SpecClientState {
  /** The visibility state of the browser tab running the client. */
  visibility?: VisibilityState;
  /** Whether this tab should try to forcefully become primary. */
  primary?: true;
}

/**
 * [[<target-id>, ...], <key>, ...]
 * Note that the last parameter is really of type ...string (spread operator)
 * The filter is based of a list of keys to match in the existence filter
 */
export interface SpecWatchFilter
  extends Array<TargetId[] | string | undefined> {
  '0': TargetId[];
  '1': string | undefined;
}

export type SpecLimitType = 'LimitToFirst' | 'LimitToLast';

/**
 * [field, op, value]
 * Op must be the `name` of an `Operator`.
 */
export type SpecQueryFilter = [string, string, unknown];

/**
 * [field, direction]
 * Direction can be 'asc' or 'desc'.
 */
export type SpecQueryOrderBy = [string, string];

/**
 * A representation of a query.
 */
export interface SpecQuery {
  path: string;
  collectionGroup?: string;
  limit?: number;
  limitType?: SpecLimitType;
  filters?: SpecQueryFilter[];
  orderBys?: SpecQueryOrderBy[];
}

/**
 * [<key>, <version>, <value>, <doc-options> (optional), ...]
 * Represents a document. <value> is null for deleted documents.
 * Doc options are:
 *   'local': document has local modifications
 */
export interface SpecDocument {
  key: string;
  version: TestSnapshotVersion;
  value: JsonObject<unknown> | null;
  options?: DocumentOptions;
}

export interface SnapshotEvent {
  query: SpecQuery;
  errorCode?: number;
  fromCache?: boolean;
  hasPendingWrites?: boolean;
  added?: SpecDocument[];
  removed?: SpecDocument[];
  modified?: SpecDocument[];
  metadata?: SpecDocument[];
}

export interface StateExpectation {
  /** Number of outstanding writes in the datastore queue. */
  numOutstandingWrites?: number;
  /** Number of clients currently marked active. Used in multi-client tests. */
  numActiveClients?: number;
  /** Number of requests sent to the write stream. */
  writeStreamRequestCount?: number;
  /** Number of requests sent to the watch stream. */
  watchStreamRequestCount?: number;
  /**
   * Current documents in limbo that have an active target.
   * Verified in each step until overwritten.
   */
  activeLimboDocs?: string[];
  /**
   * Current documents in limbo that are enqueued and therefore do not have an
   * active target.
   * Verified in each step until overwritten.
   */
  enqueuedLimboDocs?: string[];
  /**
   * Whether the instance holds the primary lease. Used in multi-client tests.
   */
  isPrimary?: boolean;
  /** Whether the client is shutdown. */
  isShutdown?: boolean;
  /**
   * Current expected active targets. Verified in each step until overwritten.
   */
  activeTargets?: ActiveTargetMap;
  /**
   * Expected set of callbacks for previously written docs.
   */
  userCallbacks?: {
    acknowledgedDocs: string[];
    rejectedDocs: string[];
  };
}

async function clearCurrentPrimaryLease(): Promise<void> {
  const db = new SimpleDb(
    INDEXEDDB_TEST_DATABASE_NAME,
    SCHEMA_VERSION,
    new SchemaConverter(TEST_SERIALIZER)
  );
  await db.runTransaction('readwrite', [DbPrimaryClient.store], txn => {
    const primaryClientStore = txn.store<DbPrimaryClientKey, DbPrimaryClient>(
      DbPrimaryClient.store
    );
    return primaryClientStore.delete(DbPrimaryClient.key);
  });
  db.close();
}<|MERGE_RESOLUTION|>--- conflicted
+++ resolved
@@ -41,10 +41,8 @@
   queryWithLimit
 } from '../../../src/core/query';
 import { SnapshotVersion } from '../../../src/core/snapshot_version';
-<<<<<<< HEAD
-import { loadBundle, SyncEngine } from '../../../src/core/sync_engine';
-=======
 import {
+  loadBundle,
   activeLimboDocumentResolutions,
   enqueuedLimboDocumentResolutions,
   registerPendingWritesCallback,
@@ -53,7 +51,6 @@
   syncEngineUnlisten,
   syncEngineWrite
 } from '../../../src/core/sync_engine';
->>>>>>> 2be43ead
 import { TargetId } from '../../../src/core/types';
 import {
   ChangeType,
