/**
 * @license
 * Copyright 2020 Google LLC
 *
 * Licensed under the Apache License, Version 2.0 (the "License");
 * you may not use this file except in compliance with the License.
 * You may obtain a copy of the License at
 *
 *   http://www.apache.org/licenses/LICENSE-2.0
 *
 * Unless required by applicable law or agreed to in writing, software
 * distributed under the License is distributed on an "AS IS" BASIS,
 * WITHOUT WARRANTIES OR CONDITIONS OF ANY KIND, either express or implied.
 * See the License for the specific language governing permissions and
 * limitations under the License.
 */

import { expect } from 'chai';

import {
  loadRawProtos,
  protoLoaderOptions
<<<<<<< HEAD
} from '../../../src/platform_node/load_protos';
import * as api from '../../../src/protos/firestore_proto_api';

import { serializerTest } from './serializer.helper';
=======
} from '../../../src/platform/node/load_protos';
>>>>>>> af0c4300

const protos = loadRawProtos();

// tslint:disable-next-line:variable-name
const ValueMessage = protos.lookupType('google.firestore.v1.Value');

/**
 * Verifies full round-trip of JSON protos through ProtobufJs.
 */
export function verifyProtobufJsRoundTrip(jsonValue: api.Value): void {
  const protobufJsEncodedProto = ValueMessage.fromObject(jsonValue);
  const protobufJsDecodedProto = ValueMessage.toObject(
    protobufJsEncodedProto,
    protoLoaderOptions
  );
  expect(protobufJsDecodedProto).to.deep.equal(jsonValue);
}

serializerTest(verifyProtobufJsRoundTrip);<|MERGE_RESOLUTION|>--- conflicted
+++ resolved
@@ -17,17 +17,13 @@
 
 import { expect } from 'chai';
 
+import * as api from '../../../src/protos/firestore_proto_api';
+
+import { serializerTest } from './serializer.helper';
 import {
   loadRawProtos,
   protoLoaderOptions
-<<<<<<< HEAD
-} from '../../../src/platform_node/load_protos';
-import * as api from '../../../src/protos/firestore_proto_api';
-
-import { serializerTest } from './serializer.helper';
-=======
 } from '../../../src/platform/node/load_protos';
->>>>>>> af0c4300
 
 const protos = loadRawProtos();
 
