--- conflicted
+++ resolved
@@ -2017,8 +2017,85 @@
       .finish();
   });
 
-<<<<<<< HEAD
-=======
+  it('handles document creation time', () => {
+    return (
+      expectLocalStore()
+        .afterAllocatingQuery(query('col'))
+        .toReturnTargetId(2)
+        .after(docAddedRemoteEvent(doc('col/doc1', 12, { foo: 'bar' }, 5), [2]))
+        .toReturnChanged(doc('col/doc1', 12, { foo: 'bar' }, 5))
+        .toContain(doc('col/doc1', 12, { foo: 'bar' }, 5))
+        .after(setMutation('col/doc1', { foo: 'newBar' }))
+        .toReturnChanged(
+          doc('col/doc1', 12, { foo: 'newBar' }, 5).setHasLocalMutations()
+        )
+        .toContain(
+          doc('col/doc1', 12, { foo: 'newBar' }, 5).setHasLocalMutations()
+        )
+        .afterAcknowledgingMutation({ documentVersion: 13 })
+        // We haven't seen the remote event yet
+        .toReturnChanged(
+          doc('col/doc1', 13, { foo: 'newBar' }, 5).setHasCommittedMutations()
+        )
+        .toContain(
+          doc('col/doc1', 13, { foo: 'newBar' }, 5).setHasCommittedMutations()
+        )
+        .finish()
+    );
+  });
+
+  it('saves updateTime as createTime when creating new doc', () => {
+    if (gcIsEager) {
+      return;
+    }
+
+    return (
+      expectLocalStore()
+        .afterAllocatingQuery(query('col'))
+        .toReturnTargetId(2)
+        .after(docAddedRemoteEvent(deletedDoc('col/doc1', 12), [2]))
+        .toReturnChanged(deletedDoc('col/doc1', 12))
+        .toContain(deletedDoc('col/doc1', 12))
+        .after(setMutation('col/doc1', { foo: 'newBar' }))
+        .toReturnChanged(
+          doc('col/doc1', 12, { foo: 'newBar' }, 12).setHasLocalMutations()
+        )
+        // TODO(COUNT): Below has createTime=0 due to an optimization that uses invalid doc as base doc for
+        // set mutations. This is OK because it has no impact on aggregation's heuristic logic. But it feels
+        // "wrong" to have createTime 0 here. We should revisit this.
+        .toContain(
+          doc('col/doc1', 12, { foo: 'newBar' }, 0).setHasLocalMutations()
+        )
+        .afterAcknowledgingMutation({ documentVersion: 13 })
+        // We haven't seen the remote event yet
+        .toReturnChanged(
+          doc('col/doc1', 13, { foo: 'newBar' }, 13).setHasCommittedMutations()
+        )
+        .toContain(
+          doc('col/doc1', 13, { foo: 'newBar' }, 13).setHasCommittedMutations()
+        )
+        .finish()
+    );
+  });
+
+  it('saves updateTime as createTime when creating new doc', () => {
+    if (gcIsEager) {
+      return;
+    }
+
+    return expectLocalStore()
+      .after(setMutation('col/doc1', { foo: 'newBar' }))
+      .afterAcknowledgingMutation({ documentVersion: 13 })
+      .afterExecutingQuery(query('col'))
+      .toReturnChanged(
+        doc('col/doc1', 13, { foo: 'newBar' }, 13).setHasCommittedMutations()
+      )
+      .toContain(
+        doc('col/doc1', 13, { foo: 'newBar' }, 13).setHasCommittedMutations()
+      )
+      .finish();
+  });
+
   it('update on remote doc leads to update overlay', () => {
     expect(new Map([['a', 1]])).to.deep.equal(new Map([['a', 0]]));
     return expectLocalStore()
@@ -2035,31 +2112,12 @@
       .finish();
   });
 
->>>>>>> 5825aaf4
   it('handles document creation time', () => {
     return (
       expectLocalStore()
         .afterAllocatingQuery(query('col'))
         .toReturnTargetId(2)
         .after(docAddedRemoteEvent(doc('col/doc1', 12, { foo: 'bar' }, 5), [2]))
-<<<<<<< HEAD
-        .toReturnChanged(doc('col/doc1', 12, { foo: 'bar' }, 5))
-        .toContain(doc('col/doc1', 12, { foo: 'bar' }, 5))
-        .after(setMutation('col/doc1', { foo: 'newBar' }))
-        .toReturnChanged(
-          doc('col/doc1', 12, { foo: 'newBar' }, 5).setHasLocalMutations()
-        )
-        .toContain(
-          doc('col/doc1', 12, { foo: 'newBar' }, 5).setHasLocalMutations()
-        )
-        .afterAcknowledgingMutation({ documentVersion: 13 })
-        // We haven't seen the remote event yet
-        .toReturnChanged(
-          doc('col/doc1', 13, { foo: 'newBar' }, 5).setHasCommittedMutations()
-        )
-        .toContain(
-          doc('col/doc1', 13, { foo: 'newBar' }, 5).setHasCommittedMutations()
-=======
         .toReturnChangedWithDocComparator(
           compareDocsWithCreateTime,
           doc('col/doc1', 12, { foo: 'bar' }, 5)
@@ -2086,15 +2144,11 @@
         .toContain(
           doc('col/doc1', 13, { foo: 'newBar' }, 5).setHasCommittedMutations(),
           compareDocsWithCreateTime
->>>>>>> 5825aaf4
         )
         .finish()
     );
   });
 
-<<<<<<< HEAD
-  it('saves updateTime as createTime when creating new doc', () => {
-=======
   it('saves updateTime as createTime when receives ack for creating a new doc', () => {
     if (gcIsEager) {
       return;
@@ -2166,7 +2220,6 @@
   });
 
   it('saves updateTime as createTime when recreating a deleted doc', async () => {
->>>>>>> 5825aaf4
     if (gcIsEager) {
       return;
     }
@@ -2179,24 +2232,6 @@
         .toReturnChanged(deletedDoc('col/doc1', 12))
         .toContain(deletedDoc('col/doc1', 12))
         .after(setMutation('col/doc1', { foo: 'newBar' }))
-<<<<<<< HEAD
-        .toReturnChanged(
-          doc('col/doc1', 12, { foo: 'newBar' }, 12).setHasLocalMutations()
-        )
-        // TODO(COUNT): Below has createTime=0 due to an optimization that uses invalid doc as base doc for
-        // set mutations. This is OK because it has no impact on aggregation's heuristic logic. But it feels
-        // "wrong" to have createTime 0 here. We should revisit this.
-        .toContain(
-          doc('col/doc1', 12, { foo: 'newBar' }, 0).setHasLocalMutations()
-        )
-        .afterAcknowledgingMutation({ documentVersion: 13 })
-        // We haven't seen the remote event yet
-        .toReturnChanged(
-          doc('col/doc1', 13, { foo: 'newBar' }, 13).setHasCommittedMutations()
-        )
-        .toContain(
-          doc('col/doc1', 13, { foo: 'newBar' }, 13).setHasCommittedMutations()
-=======
         .toReturnChangedWithDocComparator(
           compareDocsWithCreateTime,
           doc('col/doc1', 12, { foo: 'newBar' }, 12).setHasLocalMutations()
@@ -2214,17 +2249,12 @@
         .toContain(
           doc('col/doc1', 13, { foo: 'newBar' }, 13).setHasCommittedMutations(),
           compareDocsWithCreateTime
->>>>>>> 5825aaf4
         )
         .finish()
     );
   });
 
-<<<<<<< HEAD
-  it('saves updateTime as createTime when creating new doc', () => {
-=======
   it('document createTime is preserved through Set -> Ack -> Patch -> Ack', () => {
->>>>>>> 5825aaf4
     if (gcIsEager) {
       return;
     }
@@ -2233,13 +2263,6 @@
       .after(setMutation('col/doc1', { foo: 'newBar' }))
       .afterAcknowledgingMutation({ documentVersion: 13 })
       .afterExecutingQuery(query('col'))
-<<<<<<< HEAD
-      .toReturnChanged(
-        doc('col/doc1', 13, { foo: 'newBar' }, 13).setHasCommittedMutations()
-      )
-      .toContain(
-        doc('col/doc1', 13, { foo: 'newBar' }, 13).setHasCommittedMutations()
-=======
       .toReturnChangedWithDocComparator(
         compareDocsWithCreateTime,
         doc('col/doc1', 13, { foo: 'newBar' }, 13).setHasCommittedMutations()
@@ -2332,13 +2355,10 @@
           5
         ).setHasCommittedMutations(),
         compareDocsWithCreateTime
->>>>>>> 5825aaf4
-      )
-      .finish();
-  });
-
-<<<<<<< HEAD
-=======
+      )
+      .finish();
+  });
+
   it('deeply nested server timestamps do not cause stack overflow', async () => {
     const timestamp = Timestamp.now();
     const initialServerTimestamp = serverTimestamp(timestamp, null);
@@ -2369,7 +2389,6 @@
       .be.eventually.rejected;
   });
 
->>>>>>> 5825aaf4
   it('uses target mapping to execute queries', () => {
     if (gcIsEager) {
       return;
