--- conflicted
+++ resolved
@@ -100,13 +100,9 @@
     "@firebase/webchannel-wrapper": "1.0.2",
     "@grpc/grpc-js": "~1.9.0",
     "@grpc/proto-loader": "^0.7.8",
-<<<<<<< HEAD
     "re2js": "^0.4.2",
     "tslib": "^2.1.0",
     "undici": "6.19.7"
-=======
-    "tslib": "^2.1.0"
->>>>>>> ecd931d7
   },
   "peerDependencies": {
     "@firebase/app": "0.x"
@@ -130,14 +126,9 @@
     "rollup-plugin-sourcemaps": "0.6.3",
     "rollup-plugin-terser": "7.0.2",
     "rollup-plugin-typescript2": "0.31.2",
-<<<<<<< HEAD
-    "ts-node": "10.9.1",
-    "typescript": "4.7.4"
-=======
     "rollup-plugin-dts": "5.3.1",
     "ts-node": "10.9.2",
     "typescript": "5.5.4"
->>>>>>> ecd931d7
   },
   "repository": {
     "directory": "packages/firestore",
