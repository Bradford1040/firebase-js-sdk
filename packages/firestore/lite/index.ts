--- conflicted
+++ resolved
@@ -33,15 +33,11 @@
 
 export { Pipeline } from '../src/lite-api/pipeline';
 
-<<<<<<< HEAD
-export { execute } from '../src/lite-api/pipeline_impl';
-=======
 export {
   useFluentPipelines,
   pipeline,
   execute
 } from '../src/lite-api/pipeline_impl';
->>>>>>> df90a2e2
 
 export {
   Stage,
@@ -146,10 +142,7 @@
   ArrayLength,
   ArrayElement,
   EqAny,
-<<<<<<< HEAD
   NotEqAny,
-=======
->>>>>>> df90a2e2
   IsNan,
   Exists,
   Not,
