/**
 * @license
 * Copyright 2020 Google LLC
 *
 * Licensed under the Apache License, Version 2.0 (the "License");
 * you may not use this file except in compliance with the License.
 * You may obtain a copy of the License at
 *
 *   http://www.apache.org/licenses/LICENSE-2.0
 *
 * Unless required by applicable law or agreed to in writing, software
 * distributed under the License is distributed on an "AS IS" BASIS,
 * WITHOUT WARRANTIES OR CONDITIONS OF ANY KIND, either express or implied.
 * See the License for the specific language governing permissions and
 * limitations under the License.
 */

import * as tmp from 'tmp';
import * as path from 'path';
import * as fs from 'fs';
import * as rollup from 'rollup';
import * as terser from 'terser';
import * as ts from 'typescript';
import resolve from 'rollup-plugin-node-resolve';
import commonjs from 'rollup-plugin-commonjs';
import { deepCopy } from '@firebase/util';

export const enum ErrorCode {
  INVALID_FLAG_COMBINATION = 'Invalid command flag combinations!',
  BUNDLE_FILE_DOES_NOT_EXIST = 'Module does not have a bundle file!',
  DTS_FILE_DOES_NOT_EXIST = 'Module does not have a dts file!',
  OUTPUT_DIRECTORY_REQUIRED = 'An output directory is required but a file given!',
  OUTPUT_FILE_REQUIRED = 'An output file is required but a directory given!',
  INPUT_FILE_DOES_NOT_EXIST = 'Input file does not exist!',
  INPUT_DTS_FILE_DOES_NOT_EXIST = 'Input dts file does not exist!',
  INPUT_BUNDLE_FILE_DOES_NOT_EXIST = 'Input bundle file does not exist!',
  FILE_PARSING_ERROR = 'Failed to parse js file!',
  PKG_JSON_DOES_NOT_EXIST = 'Module does not have a package.json file!',
  TYPINGS_FIELD_NOT_DEFINED = 'Module does not have typings field defined in its package.json!'
}

/** Contains a list of members by type. */
export interface MemberList {
  classes: string[];
  functions: string[];
  variables: string[];
  enums: string[];
}
/** Contains the dependencies and the size of their code for a single export. */
export interface ExportData {
  name: string;
  classes: string[];
  functions: string[];
  variables: string[];
  enums: string[];
<<<<<<< HEAD
  externals: object;
=======
  externals: { [key: string]: string[] };
>>>>>>> 596db39f
  size: number;
  sizeWithExtDeps: number;
}

export interface Report {
  name: string;
  symbols: ExportData[];
}
/**
 * Helper for extractDependencies that extracts the dependencies and the size
 * of the minified build.
 */
export async function extractDependenciesAndSize(
  exportName: string,
  jsBundle: string,
  map: Map<string, string>
): Promise<ExportData> {
  const input = tmp.fileSync().name + '.js';
  const externalDepsResolvedOutput = tmp.fileSync().name + '.js';
  const externalDepsNotResolvedOutput = tmp.fileSync().name + '.js';

  const exportStatement = `export { ${exportName} } from '${path.resolve(
    jsBundle
  )}';`;
  fs.writeFileSync(input, exportStatement);

  // Run Rollup on the JavaScript above to produce a tree-shaken build
  const externalDepsResolvedBundle = await rollup.rollup({
    input,
    plugins: [
      resolve({
        mainFields: ['esm2017', 'module', 'main']
      }),
      commonjs()
    ]
  });
  await externalDepsResolvedBundle.write({
    file: externalDepsResolvedOutput,
    format: 'es'
  });
  const externalDepsNotResolvedBundle = await rollup.rollup({
    input,
    external: id => id.startsWith('@firebase') // exclude all firebase dependencies
  });
  await externalDepsNotResolvedBundle.write({
    file: externalDepsNotResolvedOutput,
    format: 'es'
  });
  const dependencies: MemberList = extractDeclarations(
    externalDepsNotResolvedOutput,
    map
  );

  const externalDepsResolvedOutputContent = fs.readFileSync(
    externalDepsResolvedOutput,
    'utf-8'
  );
  // Extract size of minified build
  const externalDepsNotResolvedOutputContent = fs.readFileSync(
    externalDepsNotResolvedOutput,
    'utf-8'
  );
  const externalDepsResolvedOutputContentMinimized: terser.MinifyOutput = terser.minify(
    externalDepsResolvedOutputContent,
    {
      output: {
        comments: false
      },
      mangle: { toplevel: true },
      compress: false
    }
  );
  const externalDepsNotResolvedOutputContentMinimized: terser.MinifyOutput = terser.minify(
    externalDepsNotResolvedOutputContent,
    {
      output: {
        comments: false
      },
      mangle: { toplevel: true },
      compress: false
    }
  );
  const exportData: ExportData = {
    name: '',
    classes: [],
    functions: [],
    variables: [],
    enums: [],
    externals: {},
    size: 0,
    sizeWithExtDeps: 0
  };
  exportData.name = exportName;
  for (const key of Object.keys(dependencies) as Array<keyof MemberList>) {
    exportData[key] = dependencies[key];
  }

  exportData.externals = extractExternalDependencies(
    externalDepsNotResolvedOutput
  );
  exportData.size = Buffer.byteLength(
    externalDepsNotResolvedOutputContentMinimized.code!,
    'utf-8'
  );
  exportData.sizeWithExtDeps = Buffer.byteLength(
    externalDepsResolvedOutputContentMinimized.code!,
    'utf-8'
  );
  fs.unlinkSync(input);
  fs.unlinkSync(externalDepsNotResolvedOutput);
  fs.unlinkSync(externalDepsResolvedOutput);
<<<<<<< HEAD
  const exportData: ExportData = {
    name: '',
    classes: null,
    functions: null,
    variables: null,
    enums: null,
    externals: null,
    size: 0,
    sizeWithExtDeps: 0
  };
  exportData.name = exportName;
  for (const key of Object.keys(dependencies)) {
    exportData[key] = dependencies[key];
  }
  exportData.externals = serializeExternalField(dependencies.externals);
  exportData.size = Buffer.byteLength(
    externalDepsNotResolvedOutputContentMinimized.code!,
    'utf-8'
  );
  exportData.sizeWithExtDeps = Buffer.byteLength(
    externalDepsResolvedOutputContentMinimized.code!,
    'utf-8'
  );
=======
>>>>>>> 596db39f
  return exportData;
}

function serializeExternalField(externals: External[]): object {
  const serializedExternals: object = {};
  for (const external of externals) {
    serializedExternals[external.moduleName] = external.symbols;
  }

  return serializedExternals;
}
/**
 * Extracts all function, class and variable declarations using the TypeScript
 * compiler API.
 * @param map maps every symbol listed in dts file to its type. eg: aVariable -> variable.
 * map is null when given filePath is a path to d.ts file.
 * map is populated when given filePath points to a .js bundle file.
 *
 * Examples of Various Type of Exports
 * FunctionDeclaration: export function aFunc(): string {...};
 * ClassDeclaration: export class aClass {};
 * EnumDeclaration: export enum aEnum {};
 * VariableDeclaration: export let aVariable: string; import * as tmp from 'tmp'; export declare const aVar: tmp.someType.
 * VariableStatement: export const aVarStatement: string = "string"; export const { a, b } = { a: 'a', b: 'b' };
 * ExportDeclaration:
 *      named exports: export {foo, bar} from '...'; export {foo as foo1, bar} from '...'; export {LogLevel};
 *      export everything: export * from '...';
 */
export function extractDeclarations(
  filePath: string,
  map?: Map<string, string>
): MemberList {
  const program = ts.createProgram([filePath], { allowJs: true });
  const checker = program.getTypeChecker();

  const sourceFile = program.getSourceFile(filePath);
  if (!sourceFile) {
    throw new Error(`${ErrorCode.FILE_PARSING_ERROR} ${filePath}`);
  }

  let declarations: MemberList = {
    functions: [],
    classes: [],
    variables: [],
    enums: []
  };
  const namespaceImportSet: Set<string> = new Set();
  // define a map here which is used to handle export statements that have no from clause.
  // As there is no from clause in such export statements, we retrieve symbol location by parsing the corresponding import
  // statements. We store the symbol and its defined location as key value pairs in the map.
  const importSymbolCurrentNameToModuleLocation: Map<
    string,
    string
  > = new Map();
  const importSymbolCurrentNameToOriginalName: Map<string, string> = new Map(); // key: current name value: original name
  const importModuleLocationToExportedSymbolsList: Map<
    string,
    MemberList
  > = new Map(); // key: module location, value: a list of all exported symbols of the module
  ts.forEachChild(sourceFile, node => {
    if (ts.isFunctionDeclaration(node)) {
      declarations.functions.push(node.name!.text);
    } else if (ts.isClassDeclaration(node)) {
      declarations.classes.push(node.name!.text);
    } else if (ts.isVariableDeclaration(node)) {
      declarations.variables.push(node.name!.getText());
    } else if (ts.isEnumDeclaration(node)) {
      declarations.enums.push(node.name.escapedText.toString());
    } else if (ts.isVariableStatement(node)) {
      const variableDeclarations = node.declarationList.declarations;

      variableDeclarations.forEach(variableDeclaration => {
        //variableDeclaration.name could be of Identifier type or of BindingPattern type
        // Identifier Example: export const a: string = "aString";
        if (ts.isIdentifier(variableDeclaration.name)) {
          declarations.variables.push(
            variableDeclaration.name.getText(sourceFile)
          );
        }
        // Binding Pattern Example: export const {a, b} = {a: 1, b: 1};
        else {
          const elements = variableDeclaration.name.elements as ts.NodeArray<
            ts.BindingElement
          >;
          elements.forEach((node: ts.BindingElement) => {
            declarations.variables.push(node.name.getText(sourceFile));
          });
        }
      });
    } else if (ts.isImportDeclaration(node) && node.importClause) {
      const symbol = checker.getSymbolAtLocation(node.moduleSpecifier);
      if (symbol && symbol.valueDeclaration) {
        const importFilePath = symbol.valueDeclaration.getSourceFile().fileName;
        // import { a, b } from '@firebase/dummy-exp'
        // import {a as A, b as B} from '@firebase/dummy-exp'
        if (
          node.importClause.namedBindings &&
          ts.isNamedImports(node.importClause.namedBindings)
        ) {
          node.importClause.namedBindings.elements.forEach(each => {
            const symbolName: string = each.name.getText(sourceFile); // import symbol current name
            importSymbolCurrentNameToModuleLocation.set(
              symbolName,
              importFilePath
            );
            // if imported symbols are renamed, insert an entry to importSymbolCurrentNameToOriginalName Map
            // with key the current name, value the original name
            if (each.propertyName) {
              importSymbolCurrentNameToOriginalName.set(
                symbolName,
                each.propertyName.getText(sourceFile)
              );
            }
          });

          // import * as fs from 'fs'
        } else if (
          node.importClause.namedBindings &&
          ts.isNamespaceImport(node.importClause.namedBindings)
        ) {
          const symbolName: string = node.importClause.namedBindings.name.getText(
            sourceFile
          );
          namespaceImportSet.add(symbolName);

          // import a from '@firebase/dummy-exp'
        } else if (
          node.importClause.name &&
          ts.isIdentifier(node.importClause.name)
        ) {
          const symbolName: string = node.importClause.name.getText(sourceFile);
          importSymbolCurrentNameToModuleLocation.set(
            symbolName,
            importFilePath
          );
        }
      }
    }
    // re-exports handler: handles cases like :
    // export {LogLevel};
    // export * from '..';
    // export {foo, bar} from '..';
    // export {foo as foo1, bar} from '...';
    else if (ts.isExportDeclaration(node)) {
      // this clause handles the export statements that have a from clause (referred to as moduleSpecifier in ts compiler).
      // examples are "export {foo as foo1, bar} from '...';"
      // and "export * from '..';"
      if (node.moduleSpecifier) {
        if (ts.isStringLiteral(node.moduleSpecifier)) {
          const reExportsWithFromClause: MemberList = handleExportStatementsWithFromClause(
            checker,
            node,
            node.moduleSpecifier.getText(sourceFile)
          );
          // concatenate re-exported MemberList with MemberList of the dts file
          for (const key of Object.keys(declarations) as Array<
            keyof MemberList
          >) {
            declarations[key].push(...reExportsWithFromClause[key]);
          }
        }
      } else {
        // export {LogLevel};
        // exclusively handles named export statements that has no from clause.
        handleExportStatementsWithoutFromClause(
          node,
          importSymbolCurrentNameToModuleLocation,
          importSymbolCurrentNameToOriginalName,
          importModuleLocationToExportedSymbolsList,
          namespaceImportSet,
          declarations
        );
      }
    }
  });
  declarations = dedup(declarations);

  if (map) {
    declarations = mapSymbolToType(map, declarations);
  }

  //Sort to ensure stable output
  Object.values(declarations).map(each => {
    each.sort();
  });
  return declarations;
}
/**
 *
 * @param node compiler representation of an export statement
 *
 * This function exclusively handles export statements that have a from clause. The function uses checker argument to resolve
 * module name specified in from clause to its actual location. It then retrieves all exported symbols from the module.
 * If the statement is a named export, the function does an extra step, that is, filtering out the symbols that are not listed
 * in exportClause.
 */
function handleExportStatementsWithFromClause(
  checker: ts.TypeChecker,
  node: ts.ExportDeclaration,
  moduleName: string
): MemberList {
  const symbol = checker.getSymbolAtLocation(node.moduleSpecifier!);
  let declarations: MemberList = {
    functions: [],
    classes: [],
    variables: [],
    enums: []
  };
  if (symbol && symbol.valueDeclaration) {
    const reExportFullPath = symbol.valueDeclaration.getSourceFile().fileName;
    // first step: always retrieve all exported symbols from the source location of the re-export.
    declarations = extractDeclarations(reExportFullPath);
    // if it's a named export statement, filter the MemberList to keep only those listed in exportClause.
    // named exports: eg: export {foo, bar} from '...'; and export {foo as foo1, bar} from '...';
    declarations = extractSymbolsFromNamedExportStatement(node, declarations);
  }
  // if the module name in the from clause cant be resolved to actual module location,
  // just extract symbols listed in the exportClause for named exports, put them in variables first, as
  // they will be categorized later using map argument.
  else if (node.exportClause && ts.isNamedExports(node.exportClause)) {
    node.exportClause.elements.forEach(exportSpecifier => {
      declarations.variables.push(exportSpecifier.name.escapedText.toString());
    });
  }
  // handles the case when exporting * from a module whose location can't be resolved
  else {
    console.log(
      `The public API extraction of ${moduleName} is not complete, because it re-exports from ${moduleName} using * export but we couldn't resolve ${moduleName}`
    );
  }

  return declarations;
}

/**
 *
 * @param node compiler representation of a named export statement
 * @param exportsFullList a list of all exported symbols retrieved from the location given in the export statement.
 *
 * This function filters on exportsFullList and keeps only those symbols that are listed in the given named export statement.
 */
function extractSymbolsFromNamedExportStatement(
  node: ts.ExportDeclaration,
  exportsFullList: MemberList
): MemberList {
  if (node.exportClause && ts.isNamedExports(node.exportClause)) {
    const actualExports: string[] = [];
    node.exportClause.elements.forEach(exportSpecifier => {
      const reExportedSymbol: string = extractOriginalSymbolName(
        exportSpecifier
      );
      // eg: export {foo as foo1 } from '...';
      // if export is renamed, replace with new name
      // reExportedSymbol: stores the original symbol name
      // exportSpecifier.name: stores the renamed symbol name
      if (isExportRenamed(exportSpecifier)) {
        actualExports.push(exportSpecifier.name.escapedText.toString());
        // reExportsMember stores all re-exported symbols in its orignal name. However, these re-exported symbols
        // could be renamed by the re-export. We want to show the renamed name of the symbols in the final analysis report.
        // Therefore, replaceAll simply replaces the original name of the symbol with the new name defined in re-export.
        replaceAll(
          exportsFullList,
          reExportedSymbol,
          exportSpecifier.name.escapedText.toString()
        );
      } else {
        actualExports.push(reExportedSymbol);
      }
    });
    // for named exports: requires a filter step which keeps only the symbols listed in the export statement.
    filterAllBy(exportsFullList, actualExports);
  }
  return exportsFullList;
}
/**
 * @param node compiler representation of a named export statement
 * @param importSymbolCurrentNameToModuleLocation a map with imported symbol current name as key and the resolved module location as value. (map is populated by parsing import statements)
 * @param importSymbolCurrentNameToOriginalName as imported symbols can be renamed, this map stores imported symbols current name and original name as key value pairs.
 * @param importModuleLocationToExportedSymbolsList a map that maps module location to a list of its exported symbols.
 * @param namespaceImportSymbolSet a set of namespace import symbols.
 * @param parentDeclarations a list of exported symbols extracted from the module so far
 * This function exclusively handles named export statements that has no from clause, i.e: statements like export {LogLevel};
 * first case: namespace export
 * example: import * as fs from 'fs'; export {fs};
 * The function checks if namespaceImportSymbolSet has a namespace import symbol that of the same name, append the symbol to declarations.variables if exists.
 *
 * second case: import then export
 * example: import {a} from '...'; export {a}
 * The function retrieves the location where the exported symbol is defined from the corresponding import statements.
 *
 * third case: declare first then export
 * examples: declare const apps: Map<string, number>; export { apps };
 * function foo(){} ; export {foo as bar};
 * The function parses export clause of the statement and replaces symbol with its current name (if the symbol is renamed) from the declaration argument.
 */
function handleExportStatementsWithoutFromClause(
  node: ts.ExportDeclaration,
  importSymbolCurrentNameToModuleLocation: Map<string, string>,
  importSymbolCurrentNameToOriginalName: Map<string, string>,
  importModuleLocationToExportedSymbolsList: Map<string, MemberList>,
  namespaceImportSymbolSet: Set<string>,
  parentDeclarations: MemberList
): void {
  if (node.exportClause && ts.isNamedExports(node.exportClause)) {
    node.exportClause.elements.forEach(exportSpecifier => {
      // export symbol could be renamed, we retrieve both its current/renamed name and original name
      const exportSymbolCurrentName = exportSpecifier.name.escapedText.toString();
      const exportSymbolOriginalName = extractOriginalSymbolName(
        exportSpecifier
      );
      // import * as fs from 'fs';  export {fs};
      if (namespaceImportSymbolSet.has(exportSymbolOriginalName)) {
        parentDeclarations.variables.push(exportSymbolOriginalName);
        replaceAll(
          parentDeclarations,
          exportSymbolOriginalName,
          exportSymbolCurrentName
        );
      }
      // handles import then exports
      // import {a as A , b as B} from '...'
      // export {A as AA , B as BB };
      else if (
        importSymbolCurrentNameToModuleLocation.has(exportSymbolOriginalName)
      ) {
        const moduleLocation: string = importSymbolCurrentNameToModuleLocation.get(
          exportSymbolOriginalName
        )!;
        let reExportedSymbols: MemberList;
        if (importModuleLocationToExportedSymbolsList.has(moduleLocation)) {
          reExportedSymbols = deepCopy(
            importModuleLocationToExportedSymbolsList.get(moduleLocation)!
          );
        } else {
          reExportedSymbols = extractDeclarations(
            importSymbolCurrentNameToModuleLocation.get(
              exportSymbolOriginalName
            )!
          );
          importModuleLocationToExportedSymbolsList.set(
            moduleLocation,
            deepCopy(reExportedSymbols)
          );
        }

        let nameToBeReplaced = exportSymbolOriginalName;
        // if current exported symbol is renamed in import clause. then we retrieve its original name from
        // importSymbolCurrentNameToOriginalName map
        if (
          importSymbolCurrentNameToOriginalName.has(exportSymbolOriginalName)
        ) {
          nameToBeReplaced = importSymbolCurrentNameToOriginalName.get(
            exportSymbolOriginalName
          )!;
        }

        filterAllBy(reExportedSymbols, [nameToBeReplaced]);
        // replace with new name
        replaceAll(
          reExportedSymbols,
          nameToBeReplaced,
          exportSymbolCurrentName
        );

        // concatenate re-exported MemberList with MemberList of the dts file
        for (const key of Object.keys(parentDeclarations) as Array<
          keyof MemberList
        >) {
          parentDeclarations[key].push(...reExportedSymbols[key]);
        }
      }
      // handles declare first then export
      // declare const apps: Map<string, number>;
      // export { apps as apps1};
      // function a() {};
      // export {a};
      else {
        if (isExportRenamed(exportSpecifier)) {
          replaceAll(
            parentDeclarations,
            exportSymbolOriginalName,
            exportSymbolCurrentName
          );
        }
      }
    });
  }
}

/**
 * To Make sure symbols of every category are unique.
 */
export function dedup(memberList: MemberList): MemberList {
  for (const key of Object.keys(memberList) as Array<keyof MemberList>) {
    const set: Set<string> = new Set(memberList[key]);
    memberList[key] = Array.from(set);
  }
  return memberList;
}

export function mapSymbolToType(
  map: Map<string, string>,
  memberList: MemberList
): MemberList {
  const newMemberList: MemberList = {
    functions: [],
    classes: [],
    variables: [],
    enums: []
  };

  for (const key of Object.keys(memberList) as Array<keyof MemberList>) {
    memberList[key].forEach((element: string) => {
      if (map.has(element)) {
        newMemberList[map.get(element)! as keyof MemberList].push(element);
      } else {
        newMemberList[key].push(element);
      }
    });
  }
  return newMemberList;
}

function extractOriginalSymbolName(
  exportSpecifier: ts.ExportSpecifier
): string {
  // if symbol is renamed, then exportSpecifier.propertyName is not null and stores the orignal name, exportSpecifier.name stores the renamed name.
  // if symbol is not renamed, then exportSpecifier.propertyName is null, exportSpecifier.name stores the orignal name.
  if (exportSpecifier.propertyName) {
    return exportSpecifier.propertyName.escapedText.toString();
  }
  return exportSpecifier.name.escapedText.toString();
}

function filterAllBy(memberList: MemberList, keep: string[]): void {
  for (const key of Object.keys(memberList) as Array<keyof MemberList>) {
    memberList[key] = memberList[key].filter(each => keep.includes(each));
  }
}

export function replaceAll(
  memberList: MemberList,
  original: string,
  current: string
): void {
  for (const key of Object.keys(memberList) as Array<keyof MemberList>) {
    memberList[key] = replaceWith(memberList[key], original, current);
  }
}

function replaceWith(
  arr: string[],
  original: string,
  current: string
): string[] {
  const rv: string[] = [];
  for (const each of arr) {
    if (each.localeCompare(original) === 0) {
      rv.push(current);
    } else {
      rv.push(each);
    }
  }
  return rv;
}

function isExportRenamed(exportSpecifier: ts.ExportSpecifier): boolean {
  return exportSpecifier.propertyName != null;
}

/**
 *
 * This functions writes generated json report(s) to a file
 */
export function writeReportToFile(report: Report, outputFile: string): void {
  if (fs.existsSync(outputFile) && !fs.lstatSync(outputFile).isFile()) {
    throw new Error(ErrorCode.OUTPUT_FILE_REQUIRED);
  }
  const directoryPath = path.dirname(outputFile);
  //for output file path like ./dir/dir1/dir2/file, we need to make sure parent dirs exist.
  if (!fs.existsSync(directoryPath)) {
    fs.mkdirSync(directoryPath, { recursive: true });
  }
  fs.writeFileSync(outputFile, JSON.stringify(report, null, 4));
}
/**
 *
 * This functions writes generated json report(s) to a file of given directory
 */
export function writeReportToDirectory(
  report: Report,
  fileName: string,
  directoryPath: string
): void {
  if (
    fs.existsSync(directoryPath) &&
    !fs.lstatSync(directoryPath).isDirectory()
  ) {
    throw new Error(ErrorCode.OUTPUT_DIRECTORY_REQUIRED);
  }
  writeReportToFile(report, `${directoryPath}/${fileName}`);
}

/**
 * This function extract unresolved external module symbols from bundle file import statements.
 *
 */
export function extractExternalDependencies(
  minimizedBundleFile: string
): { [key: string]: string[] } {
  const program = ts.createProgram([minimizedBundleFile], { allowJs: true });

  const sourceFile = program.getSourceFile(minimizedBundleFile);
  if (!sourceFile) {
    throw new Error(`${ErrorCode.FILE_PARSING_ERROR} ${minimizedBundleFile}`);
  }

  const externalsMap: Map<string, string[]> = new Map();
  ts.forEachChild(sourceFile, node => {
    if (ts.isImportDeclaration(node) && node.importClause) {
      const moduleName: string = node.moduleSpecifier.getText(sourceFile);
      if (!externalsMap.has(moduleName)) {
        externalsMap.set(moduleName, []);
      }

      //import {a, b } from '@firebase/dummy-exp';
      // import {a as c, b } from '@firebase/dummy-exp';
      if (
        node.importClause.namedBindings &&
        ts.isNamedImports(node.importClause.namedBindings)
      ) {
        node.importClause.namedBindings.elements.forEach(each => {
          // if imported symbol is renamed, we want its original name which is stored in propertyName
          if (each.propertyName) {
            externalsMap
              .get(moduleName)!
              .push(each.propertyName.getText(sourceFile));
          } else {
            externalsMap.get(moduleName)!.push(each.name.getText(sourceFile));
          }
        });
        // import * as fs from 'fs'
      } else if (
        node.importClause.namedBindings &&
        ts.isNamespaceImport(node.importClause.namedBindings)
      ) {
        externalsMap.get(moduleName)!.push('*');
        // import a from '@firebase/dummy-exp'
      } else if (
        node.importClause.name &&
        ts.isIdentifier(node.importClause.name)
      ) {
        externalsMap.get(moduleName)!.push('default export');
      }
    }
  });
  const externals: { [key: string]: string[] } = {};
  externalsMap.forEach((value, key) => {
<<<<<<< HEAD
    const external: External = {
      moduleName: key.replace(/'/g, ''),
      symbols: value
    };
    externals.push(external);
=======
    externals[key.replace(/'/g, '')] = value;
>>>>>>> 596db39f
  });
  return externals;
}

/**
 * This function generates a binary size report for the given module specified by the moduleLocation argument.
 * @param moduleLocation a path to location of a firebase module
 */
export async function generateReportForModule(
  moduleLocation: string
): Promise<Report> {
  const packageJsonPath = `${moduleLocation}/package.json`;
  if (!fs.existsSync(packageJsonPath)) {
<<<<<<< HEAD
    return null;
=======
    throw new Error(
      `Firebase Module locates at ${moduleLocation}: ${ErrorCode.PKG_JSON_DOES_NOT_EXIST}`
    );
>>>>>>> 596db39f
  }
  const packageJson = require(packageJsonPath);
  // to exclude <modules>-types modules
  const TYPINGS: string = 'typings';
  if (packageJson[TYPINGS]) {
    const dtsFile = `${moduleLocation}/${packageJson[TYPINGS]}`;
    const bundleLocation: string = retrieveBundleFileLocation(packageJson);
    if (!bundleLocation) {
      throw new Error(ErrorCode.BUNDLE_FILE_DOES_NOT_EXIST);
    }
    const bundleFile = `${moduleLocation}/${bundleLocation}`;
    const jsonReport: Report = await generateReport(
      packageJson.name,
      dtsFile,
      bundleFile
    );

    return jsonReport;
  }
<<<<<<< HEAD
  return null;
=======
  throw new Error(
    `Firebase Module locates at: ${moduleLocation}: ${ErrorCode.TYPINGS_FIELD_NOT_DEFINED}`
  );
>>>>>>> 596db39f
}
/**
 *
 * @param pkgJson package.json of the module.
 *
 * This function implements a fallback of locating module's budle file.
 * It first looks at esm2017 field of package.json, then module field. Main
 * field at the last.
 *
 */
<<<<<<< HEAD
function retrieveBundleFileLocation(pkgJson: string): string {
=======
function retrieveBundleFileLocation(pkgJson: {
  [key: string]: string;
}): string {
>>>>>>> 596db39f
  if (pkgJson['esm2017']) {
    return pkgJson['esm2017'];
  }
  if (pkgJson['module']) {
    return pkgJson['module'];
<<<<<<< HEAD
  }
  if (pkgJson['main']) {
    return pkgJson['main'];
  }
  return null;
=======
  }
  if (pkgJson['main']) {
    return pkgJson['main'];
  }
  return '';
>>>>>>> 596db39f
}
/**
 *
 * This function creates a map from a MemberList object which maps symbol names (key) listed
 * to its type (value)
 */
export function buildMap(api: MemberList): Map<string, string> {
  const map: Map<string, string> = new Map();

  for (const type of Object.keys(api) as Array<keyof MemberList>) {
    api[type].forEach((element: string) => {
      map.set(element, type);
    });
  }
  return map;
}

/**
 * A recursive function that locates and generates reports for sub-modules
 */
async function traverseDirs(
  moduleLocation: string,
<<<<<<< HEAD
  executor,
=======
  executor: Function,
>>>>>>> 596db39f
  level: number,
  levelLimit: number
): Promise<Report[]> {
  if (level > levelLimit) {
<<<<<<< HEAD
    return null;
=======
    return [];
>>>>>>> 596db39f
  }

  const reports: Report[] = [];
  const report: Report = await executor(moduleLocation);
<<<<<<< HEAD
  if (report !== null) {
=======
  if (report != null) {
>>>>>>> 596db39f
    reports.push(report);
  }

  for (const name of fs.readdirSync(moduleLocation)) {
    const p = `${moduleLocation}/${name}`;
<<<<<<< HEAD

    if (fs.lstatSync(p).isDirectory()) {
=======
    const generateSizeAnalysisReportPkgJsonField: string =
      'generate-size-analysis-report';
    // submodules of a firebase module should set generate-size-analysis-report field of package.json to true
    // in order to be analyzed
    if (
      fs.lstatSync(p).isDirectory() &&
      fs.existsSync(`${p}/package.json`) &&
      require(`${p}/package.json`)[generateSizeAnalysisReportPkgJsonField]
    ) {
>>>>>>> 596db39f
      const subModuleReports: Report[] = await traverseDirs(
        p,
        executor,
        level + 1,
        levelLimit
      );
      if (subModuleReports !== null && subModuleReports.length !== 0) {
        reports.push(...subModuleReports);
      }
    }
  }
  return reports;
}

/**
 *
 * This functions generates the final json report for the module.
 * @param publicApi all symbols extracted from the input dts file.
 * @param jsFile a bundle file generated by rollup according to the input dts file.
 * @param map maps every symbol listed in publicApi to its type. eg: aVariable -> variable.
 */
export async function buildJsonReport(
  moduleName: string,
  publicApi: MemberList,
  jsFile: string,
  map: Map<string, string>
): Promise<Report> {
  const result: Report = {
    name: moduleName,
    symbols: []
  };

  for (const exp of publicApi.classes) {
    result.symbols.push(await extractDependenciesAndSize(exp, jsFile, map));
  }
  for (const exp of publicApi.functions) {
    result.symbols.push(await extractDependenciesAndSize(exp, jsFile, map));
  }
  for (const exp of publicApi.variables) {
    result.symbols.push(await extractDependenciesAndSize(exp, jsFile, map));
  }

  for (const exp of publicApi.enums) {
    result.symbols.push(await extractDependenciesAndSize(exp, jsFile, map));
  }
  return result;
}
/**
 *
 * This function generates a report from given dts file.
 * @param name a name to be displayed on the report. a module name if for a firebase module; a random name if for adhoc analysis.
 * @param dtsFile absolute path to the definition file of interest.
 * @param bundleFile absolute path to the bundle file of the given definition file.
 */
export async function generateReport(
  name: string,
  dtsFile: string,
  bundleFile: string
): Promise<Report> {
  const resolvedDtsFile = path.resolve(dtsFile);
  const resolvedBundleFile = path.resolve(bundleFile);
  if (!fs.existsSync(resolvedDtsFile)) {
    throw new Error(ErrorCode.INPUT_DTS_FILE_DOES_NOT_EXIST);
  }
  if (!fs.existsSync(resolvedBundleFile)) {
    throw new Error(ErrorCode.INPUT_BUNDLE_FILE_DOES_NOT_EXIST);
  }

  const publicAPI = extractDeclarations(resolvedDtsFile);
  const map: Map<string, string> = buildMap(publicAPI);
  return buildJsonReport(name, publicAPI, bundleFile, map);
}

/**
 * This function recursively generates a binary size report for every module listed in moduleLocations array.
 *
 * @param moduleLocations an array of strings where each is a path to location of a firebase module
 *
 */
export async function generateReportForModules(
  moduleLocations: string[]
): Promise<Report[]> {
  const reportCollection: Report[] = [];

  for (const moduleLocation of moduleLocations) {
    // we traverse the dir in order to include binaries for submodules, e.g. @firebase/firestore/memory
    // Currently we only traverse 1 level deep because we don't have any submodule deeper than that.
    const reportsForModuleAndItsSubModule: Report[] = await traverseDirs(
      moduleLocation,
      generateReportForModule,
      0,
      1
    );
    if (
      reportsForModuleAndItsSubModule !== null &&
      reportsForModuleAndItsSubModule.length !== 0
    ) {
      reportCollection.push(...reportsForModuleAndItsSubModule);
    }
  }
  return reportCollection;
}<|MERGE_RESOLUTION|>--- conflicted
+++ resolved
@@ -53,11 +53,7 @@
   functions: string[];
   variables: string[];
   enums: string[];
-<<<<<<< HEAD
-  externals: object;
-=======
   externals: { [key: string]: string[] };
->>>>>>> 596db39f
   size: number;
   sizeWithExtDeps: number;
 }
@@ -169,32 +165,6 @@
   fs.unlinkSync(input);
   fs.unlinkSync(externalDepsNotResolvedOutput);
   fs.unlinkSync(externalDepsResolvedOutput);
-<<<<<<< HEAD
-  const exportData: ExportData = {
-    name: '',
-    classes: null,
-    functions: null,
-    variables: null,
-    enums: null,
-    externals: null,
-    size: 0,
-    sizeWithExtDeps: 0
-  };
-  exportData.name = exportName;
-  for (const key of Object.keys(dependencies)) {
-    exportData[key] = dependencies[key];
-  }
-  exportData.externals = serializeExternalField(dependencies.externals);
-  exportData.size = Buffer.byteLength(
-    externalDepsNotResolvedOutputContentMinimized.code!,
-    'utf-8'
-  );
-  exportData.sizeWithExtDeps = Buffer.byteLength(
-    externalDepsResolvedOutputContentMinimized.code!,
-    'utf-8'
-  );
-=======
->>>>>>> 596db39f
   return exportData;
 }
 
@@ -753,15 +723,7 @@
   });
   const externals: { [key: string]: string[] } = {};
   externalsMap.forEach((value, key) => {
-<<<<<<< HEAD
-    const external: External = {
-      moduleName: key.replace(/'/g, ''),
-      symbols: value
-    };
-    externals.push(external);
-=======
     externals[key.replace(/'/g, '')] = value;
->>>>>>> 596db39f
   });
   return externals;
 }
@@ -775,13 +737,9 @@
 ): Promise<Report> {
   const packageJsonPath = `${moduleLocation}/package.json`;
   if (!fs.existsSync(packageJsonPath)) {
-<<<<<<< HEAD
-    return null;
-=======
     throw new Error(
       `Firebase Module locates at ${moduleLocation}: ${ErrorCode.PKG_JSON_DOES_NOT_EXIST}`
     );
->>>>>>> 596db39f
   }
   const packageJson = require(packageJsonPath);
   // to exclude <modules>-types modules
@@ -801,13 +759,9 @@
 
     return jsonReport;
   }
-<<<<<<< HEAD
-  return null;
-=======
   throw new Error(
     `Firebase Module locates at: ${moduleLocation}: ${ErrorCode.TYPINGS_FIELD_NOT_DEFINED}`
   );
->>>>>>> 596db39f
 }
 /**
  *
@@ -818,31 +772,19 @@
  * field at the last.
  *
  */
-<<<<<<< HEAD
-function retrieveBundleFileLocation(pkgJson: string): string {
-=======
 function retrieveBundleFileLocation(pkgJson: {
   [key: string]: string;
 }): string {
->>>>>>> 596db39f
   if (pkgJson['esm2017']) {
     return pkgJson['esm2017'];
   }
   if (pkgJson['module']) {
     return pkgJson['module'];
-<<<<<<< HEAD
   }
   if (pkgJson['main']) {
     return pkgJson['main'];
   }
-  return null;
-=======
-  }
-  if (pkgJson['main']) {
-    return pkgJson['main'];
-  }
   return '';
->>>>>>> 596db39f
 }
 /**
  *
@@ -865,38 +807,22 @@
  */
 async function traverseDirs(
   moduleLocation: string,
-<<<<<<< HEAD
-  executor,
-=======
   executor: Function,
->>>>>>> 596db39f
   level: number,
   levelLimit: number
 ): Promise<Report[]> {
   if (level > levelLimit) {
-<<<<<<< HEAD
-    return null;
-=======
     return [];
->>>>>>> 596db39f
   }
 
   const reports: Report[] = [];
   const report: Report = await executor(moduleLocation);
-<<<<<<< HEAD
-  if (report !== null) {
-=======
   if (report != null) {
->>>>>>> 596db39f
     reports.push(report);
   }
 
   for (const name of fs.readdirSync(moduleLocation)) {
     const p = `${moduleLocation}/${name}`;
-<<<<<<< HEAD
-
-    if (fs.lstatSync(p).isDirectory()) {
-=======
     const generateSizeAnalysisReportPkgJsonField: string =
       'generate-size-analysis-report';
     // submodules of a firebase module should set generate-size-analysis-report field of package.json to true
@@ -906,7 +832,6 @@
       fs.existsSync(`${p}/package.json`) &&
       require(`${p}/package.json`)[generateSizeAnalysisReportPkgJsonField]
     ) {
->>>>>>> 596db39f
       const subModuleReports: Report[] = await traverseDirs(
         p,
         executor,
