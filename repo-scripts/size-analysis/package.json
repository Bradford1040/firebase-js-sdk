--- conflicted
+++ resolved
@@ -31,13 +31,8 @@
     "webpack-virtual-modules": "0.5.0",
     "child-process-promise": "2.2.1",
     "memfs": "3.5.3",
-<<<<<<< HEAD
     "tmp": "0.2.3",
-    "typescript": "4.7.4",
-=======
-    "tmp": "0.2.1",
     "typescript": "5.5.4",
->>>>>>> 0f5714ba
     "terser": "5.16.1",
     "yargs": "17.7.2",
     "@firebase/util": "1.10.1",
